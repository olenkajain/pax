--- conflicted
+++ resolved
@@ -10,60 +10,39 @@
 import os
 import sys
 import copy
-<<<<<<< HEAD
-import queue
-import multiprocessing
-from itertools import zip_longest
-=======
 import json
 import queue
 import multiprocessing
->>>>>>> d3057bd9
 
 from pax import core, utils
 
-class ProcessorEvents(multiprocessing.Process):
-
-<<<<<<< HEAD
-=======
+
 class BaseProcess(multiprocessing.Process):
 
     """Base class for starting pax threads
     """
 
->>>>>>> d3057bd9
     def __init__(self, task_queue, result_queue,
                  input_done, process_done, output_done,
                  config_names, config_path, config_dict):
         multiprocessing.Process.__init__(self)
 
-<<<<<<< HEAD
-        self.task_queue = task_queue
-        self.result_queue = result_queue
-
-=======
         # Queues for feeding events in and out
         self.task_queue = task_queue
         self.result_queue = result_queue
 
         # Multiprocessing 'Events'. These are booleans that indicated whether
         # each stage has finished.
->>>>>>> d3057bd9
         self.input_done = input_done
         self.process_done = process_done
         self.output_done = output_done
 
-<<<<<<< HEAD
-=======
         # pax configuations
->>>>>>> d3057bd9
         self.config_names = config_names
         self.config_path = config_path
         self.config_dict = config_dict
 
     def run(self):
-<<<<<<< HEAD
-=======
         # Defined in subclass
         raise NotImplementedError()
 
@@ -79,61 +58,19 @@
 
     def run(self):
         # Initialize pax instance
->>>>>>> d3057bd9
         p = core.Processor(config_names=self.config_names,
                            config_paths=self.config_path,
                            config_dict=self.config_dict)
 
-<<<<<<< HEAD
-        while True:
-            next_events = self.task_queue.get()
-            answer = []
-            if next_events is None:
-                # Poison pill means shutdown
-=======
         # Loop until a 'poisson pill' found (next_events == None)
         while True:
             next_events = self.task_queue.get()
             answer = []
             if next_events is None:  # Poison pill of None means shutdown
->>>>>>> d3057bd9
                 p.log.info('Exiting')
                 p.shutdown()
                 self.task_queue.task_done()
                 break
-<<<<<<< HEAD
-            for event in next_events:
-                if event is not None:
-                    answer.append(p.process_event(event))
-            self.task_queue.task_done()
-            self.result_queue.put(answer)
-        return
-
-
-class OutputEvents(multiprocessing.Process):
-
-    def __init__(self, task_queue, result_queue,
-                 input_done, process_done, output_done,
-                 n,
-                 config_names, config_path, config_dict):
-        multiprocessing.Process.__init__(self)
-
-        self.task_queue = task_queue
-        self.result_queue = result_queue
-
-        self.input_done = input_done
-        self.process_done = process_done
-        self.output_done = output_done
-
-        self.i = 0
-        self.n = n
-
-        self.config_names = config_names
-        self.config_path = config_path
-        self.config_dict = config_dict
-
-    def run(self):
-=======
 
             # If not None, means these are events to process
             for event in next_events:
@@ -159,15 +96,10 @@
 
     def run(self):
         # Initialize pax instance
->>>>>>> d3057bd9
         p = core.Processor(config_names=self.config_names,
                            config_paths=self.config_path,
                            config_dict=self.config_dict)
 
-<<<<<<< HEAD
-        while True:
-            can_end = self.input_done.is_set() and self.process_done.is_set()
-=======
         #  Wait until can_end == True
         while True:
             # Need to check if we can end before we fetch events because
@@ -177,26 +109,11 @@
             can_end = self.input_done.is_set() and self.process_done.is_set()
 
             # Useful statistics
->>>>>>> d3057bd9
             print('input_done:', self.input_done.is_set(),
                   'process_done:', self.process_done.is_set(),
                   'output_done:', self.output_done.is_set(),
                   'blocks waiting input:', self.task_queue.qsize(),
                   'blocks waiting output:', self.result_queue.qsize())
-<<<<<<< HEAD
-            print('processed', self.i, 'of', self.n, '%f' % (100*self.i/self.n))
-            try:
-                next_events = self.result_queue.get(block=True,
-                                                    timeout=1) # second
-
-                for event in next_events:
-                    if event is not None:
-                        self.i += 1
-                        p.process_event(event)
-                self.result_queue.task_done()
-
-            except queue.Empty as e:
-=======
 
             try:
                 # Get events, or raise queue.Empty if timed out
@@ -212,209 +129,10 @@
             except queue.Empty:
                 # If queue is empty, and input and processing done, then exit
                 # the while loop.
->>>>>>> d3057bd9
                 if can_end:
                     self.output_done.set()
                     p.shutdown()
                     break
-<<<<<<< HEAD
-                else:
-                    continue
-
-        return
-
-parser = argparse.ArgumentParser(description="Process XENON data")
-parser.add_argument('--input',  default=None, help="File, database or directory to read events from", nargs='?')
-parser.add_argument('--output', default=None, help="File, database or directory to write events to",  nargs='?')
-
-# Parallelization control
-parser.add_argument('--cpus', default=1, help="Number of CPUs to use. Default is 1; can be 'all'.",  nargs='?')
-
-# Log level control
-parser.add_argument('--log', default=None, help="Set log level, e.g. 'debug'")
-
-# Configuration control
-# Pass in a name to use a pre-cooked config from config:
-parser.add_argument(
-    '--config',
-    default='XENON100',
-    choices=utils.get_named_configuration_options(),
-    nargs='+',
-    help="Name(s) of the pax configuration(s) to use."
-)
-# ... or pass in a path to your own config file:
-parser.add_argument(
-    '--config_path',
-    default=[],
-    nargs='+',
-    help="Path(s) of the configuration file(s) to use."
-)
-# ... or load the configuration from a previous processed data file
-parser.add_argument(
-    '--redo',
-    default='',
-    help="Path of the HDF5 data file to redo."
-)
-
-# Plotting override
-plotting_control_group = parser.add_mutually_exclusive_group()
-plotting_control_group.add_argument(
-    '--plot',
-    action='store_const',
-    const=True,
-    help='Plot summed waveforms on screen',
-)
-plotting_control_group.add_argument(
-    '--plot_to_dir',
-    help='Save summed waveform plots in directory',
-)
-
-# Control events to process
-parser.add_argument('--event',
-                    type=int,
-                    nargs='+',
-                    help="Process particular event(s).")
-parser.add_argument('--stop_after',
-                    type=int,
-                    help="Stop after STOP_AFTER events have been processed.")
-
-args = parser.parse_args()
-
-max_cpus = multiprocessing.cpu_count()
-if args.cpus == 'all':
-    args.cpus = max_cpus
-else:
-    args.cpus = int(args.cpus)
-
-##
-# Build configuration for paxer
-##
-
-# Take config from previous file
-if args.redo:
-    from pandas import HDFStore
-    import json
-    file_to_redo = core.data_file_name(args.redo)
-    store = HDFStore(file_to_redo)
-    if len(store['pax_info']) > 1:
-        print("Warning: This file contains data from several processings. Will use config from last!\n")
-    override_dict = json.loads(store['pax_info'].iloc[-1]['configuration_json'])
-    # Add _redone to output name, unless user has specified an output name
-    if not args.output:
-        redo_path, ext = os.path.splitext(args.redo)    # Remove .hdf from path
-        redo_path += '_redone'
-        print("Output path of redone processing not specified: will write to %s\n" % redo_path)
-        args.output = redo_path
-    store.close()
-else:
-    override_dict = {'pax': {}}
-
-for argname, configname in (
-        ('input',      'input_name'),
-        ('output',     'output_name'),
-        ('log',        'logging_level'),
-        ('stop_after', 'stop_after'),
-        ('event',      'events_to_process')):
-    value = getattr(args, argname)
-    if value is not None:
-        override_dict['pax'][configname] = value
-
-# Overrides for plotting
-if args.plot_to_dir or args.plot:
-    override_dict['pax']['output'] = 'Plotting.PlotEventSummary'
-    if args.plot_to_dir:
-        override_dict['Plotting.PlotEventSummary'] = {'output_dir': args.plot_to_dir}
-
-
-
-##
-# Single-core processing
-##
-if args.cpus == 1:
-    pax_instance = core.Processor(config_names=args.config,
-                                  config_paths=args.config_path,
-                                  config_dict=override_dict)
-
-    try:
-        pax_instance.run()
-    except (KeyboardInterrupt, SystemExit):
-        print("\nShutting down all plugins...")
-        pax_instance.shutdown()
-        print("Exiting")
-        sys.exit()
-
-
-else:  # Parallel processing
-    if os.name == 'nt':
-        raise NotImplementedError("Pax parallelization is not supported under "
-                                  "Windows (due to lack of fork).")
-
-    override_dict['pax']['plugin_group_names'] = ['input']
-    p = core.Processor(config_names=args.config,
-                       config_paths=args.config_path,
-                       config_dict=copy.deepcopy(override_dict))
-
-    override_dict['pax']['plugin_group_names'] = ['dsp', 'transform']
-
-    # Keep track of processing state that threads can see
-    input_done = multiprocessing.Event()
-    process_done = multiprocessing.Event()
-    output_done = multiprocessing.Event()
-
-    # Establish communication queues
-    tasks = multiprocessing.JoinableQueue()
-    results = multiprocessing.JoinableQueue()
-
-    # Start consumers
-    num_consumers = args.cpus
-    p.log.info('Creating %d consumers',
-               num_consumers)
-    consumers = [ProcessorEvents(tasks, results,
-                                 input_done, process_done, output_done,
-                                 args.config,
-                                 args.config_path,
-                                 config_dict=copy.deepcopy(override_dict)) for _ in range(num_consumers)]
-
-    override_dict['pax']['plugin_group_names'] = ['output']
-    consumer_output = OutputEvents(tasks, results,
-                                   input_done, process_done, output_done,
-                                   p.input_plugin.number_of_events,
-                                   args.config,
-                                   args.config_path,
-                                   config_dict=copy.deepcopy(override_dict))
-
-    # Start all worker threads
-    for w in consumers + [consumer_output]:
-        w.start()
-
-    # Enqueue jobs
-    events = []
-    n = 10 # chunk in threads (TODO: what is best n?)
-
-    for event in p.get_events():
-        events.append(event)
-        if len(events) > n:
-            tasks.put(events)
-            events = []
-    else:
-        if len(events):
-            tasks.put(events)
-    p.shutdown()
-
-    input_done.set()
-
-    for i in range(num_consumers):
-        tasks.put(None)
-
-
-    print("Wait for consumers to finish")
-    tasks.join()
-
-    process_done.set()
-
-    output_done.wait()
-    print("Done")
-=======
 
         return
 
@@ -615,5 +333,4 @@
 
 
 if __name__ == "__main__":
-    main()
->>>>>>> d3057bd9
+    main()