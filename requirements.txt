--- conflicted
+++ resolved
@@ -18,8 +18,5 @@
 rabbitpy
 boto3
 multihist
-<<<<<<< HEAD
 msgpack-python
-=======
-pytz
->>>>>>> b94b50b1
+pytz