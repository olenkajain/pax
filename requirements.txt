wheel>=0.23.0
numpy>=1.10.2
pymongo>=3.0
matplotlib>=1.3.0
scipy>=0.15
tqdm                 # Progress bar library
prettytable          # Timing report formatting
pandas>=0.16         # Used for some optional I/O stuff
flake8
python-snappy>=0.5
numba>=0.19
scikit-learn
h5py
six
numexpr
psutil
<<<<<<< HEAD
multihist
boto3
=======
boto3
multihist
>>>>>>> 81798540
<|MERGE_RESOLUTION|>--- conflicted
+++ resolved
@@ -14,10 +14,6 @@
 six
 numexpr
 psutil
-<<<<<<< HEAD
-multihist
-boto3
-=======
 boto3
 multihist
->>>>>>> 81798540
+boto3