"""Digital signal processing"""
import numpy as np

from pax import plugin, units

__author__ = 'tunnell'

# #
## Utils
##

def baseline_mean_stdev(waveform, sample_size=46):
    """ returns (baseline, baseline_stdev), calculated on the first sample_size samples of waveform """
    baseline_sample = waveform[:sample_size]
    return (
        np.mean(sorted(baseline_sample)[
                int(0.4 * len(baseline_sample)):int(0.6 * len(baseline_sample))
        ]),  #Ensures peaks in baseline sample don't skew computed baseline
        np.std(baseline_sample)  #... but do count towards baseline_stdev!
    )
    #Don't want to just take the median as V-resolution is finite
    #Don't want the mean either: this is not robust against large fluctuations (eg peaks in sample)


def extent_until_treshold(signal, start, treshold):
    a = interval_until_treshold(signal, start, treshold)
    return a[1] - a[0]


def interval_until_treshold(signal, start, treshold):
    return (
        find_first_below(signal, start, treshold, 'left'),
        find_first_below(signal, start, treshold, 'right'),
    )


def find_first_below(signal, start, treshold, direction, min_length_below=1):
    #TODO: test for off-by-one errors
    counter = 0
    if direction == 'right':
        for i, x in enumerate(signal[start:]):
            if x < treshold:
                return start + i
    elif direction == 'left':
        i = start
        while 1:
            if signal[i] < treshold:
                counter += 1
                if counter == min_length_below:
                    return i  #or i-min_length_below ??? #TODO
            else:
                counter = 0
            if direction == 'right':
                i += 1
            elif direction == 'left':
                i -= 1
            else:
                raise (Exception, "You nuts? %s isn't a direction!" % direction)


def all_same_length(items): return all(len(x) == len(items[0]) for x in items)


def rcosfilter(filter_length, rolloff, cutoff_freq, sampling_freq=1):
    """
    Returns a nd(float)-array describing a raised cosine (RC) filter (FIR) impulse response. Arguments:
        - filter_length:    filter length in samples
        - rolloff:          roll-off factor
        - cutoff_freq:      cutoff frequency = 1/(2*symbol period)
        - sampling_freq:    sampling rate (in same units as cutoff_freq)
    """
    Ts = 1 / (2 * cutoff_freq)
    h_rc = np.zeros(filter_length, dtype=float)

    for x in np.arange(filter_length):
        t = (x - filter_length / 2) / float(sampling_freq)
        phase = np.pi * t / Ts
        if t == 0.0:
            h_rc[x] = 1.0
        elif rolloff != 0 and abs(t) == Ts / (2 * rolloff):
            h_rc[x] = (np.pi / 4) * (np.sin(phase) / phase)
        else:
            h_rc[x] = (np.sin(phase) / phase) * (
            np.cos(phase * rolloff) / (1 - (((2 * rolloff * t) / Ts) * ((2 * rolloff * t) / Ts))))

    return h_rc / h_rc.sum()


##
##  Classes
##


class JoinAndConvertWaveforms(plugin.TransformPlugin):
    def __init__(self, config):
        plugin.TransformPlugin.__init__(self, config)

        #Maybe we should get dt and dV from input format if possible?
        self.conversion_factor = config['digitizer_V_resolution'] * config['digitizer_t_resolution']
        self.conversion_factor /= config['gain']
        self.conversion_factor /= config['digitizer_resistor']
        self.conversion_factor /= config['digitizer_amplification']
        self.conversion_factor /= units.electron_charge

    def transform_event(self, event):
        if 'channel_waveforms' in event:
            #Data is not ZLE, we only need to baseline correct & convert
            for channel, wave in event['channel_waveforms'].items():
                baseline, _ = dsputils.baseline_mean_stdev(wave)
                event['channel_waveforms'][channel] -= baseline
                event['channel_waveforms'][channel] *= -1 * self.conversion_factor
        elif 'channel_occurences' in event:
            #Data is ZLE, we need to build the waves from occurences
            event['channel_waveforms'] = {}
            for channel, waveform_occurences in event['channel_occurences'].items():
                #Determine an average baseline for this channel, using all the occurences
                baseline = np.mean([baseline_mean_stdev(wave_occurence)[0]
                                    for _, wave_occurence in waveform_occurences])
                wave = np.ones(event['length']) * baseline
                #Put wave occurences in the right positions
                for starting_position, wave_occurence in waveform_occurences:
                    wave[starting_position:starting_position + len(wave_occurence)] = wave_occurence
                event['channel_waveforms'][channel] = -1 * (wave - baseline) * self.conversion_factor
            del event['channel_occurences']
        return event


class ComputeSumWaveform(plugin.TransformPlugin):
    def __init__(self, config):
        plugin.TransformPlugin.__init__(self, config)

        self.channel_groups = {'top': config['pmts_top'] - config['pmts_bad'],
                               'bottom': config['pmts_bottom'],
                               'veto': config['pmts_veto']}

        self.channel_groups['top_and_bottom'] =  self.channel_groups['top'] | self.channel_groups['bottom']

    def transform_event(self, event):
        sum_waveforms = {}
        # Compute summed waveforms
        for group, members in self.channel_groups.items():
            sum_waveforms[group] = sum([wave for name, wave in event['channel_waveforms'].items() if name in members])
            if type(sum_waveforms[group]) != type(np.array([])):
                # None of the group members have a waveform in this event,
                # delete this group's waveform
                sum_waveforms.pop(group)
                continue

        event['sum_waveforms'] = sum_waveforms
        return event


class GenericFilter(plugin.TransformPlugin):
    def apply_filter_by_convolution(self, signal, normalized_impulse_response):
        """
        Filters signal using specified impulse-response, using convolution
        """
        return np.convolve(signal, normalized_impulse_response, 'same')

    def __init__(self, config):
        plugin.TransformPlugin.__init__(self, config)

    def transform_event(self, event):
        if 'filtered_waveforms' not in event:
            event['filtered_waveforms'] = {}
        event['filtered_waveforms'][self.output_name] = self.apply_filter_by_convolution(
            event['sum_waveforms'][self.input_name], self.filter_ir)
        return event


class LargeS2Filter(GenericFilter):
    def __init__(self, config):
        GenericFilter.__init__(self, config)
        self.filter_ir = rcosfilter(31, 0.2, 3 * units.MHz * config['digitizer_t_resolution'])
        self.output_name = 'filtered_for_large_s2'
        self.input_name = 'top_and_bottom'


class SmallS2Filter(GenericFilter):
    def __init__(self, config):
        GenericFilter.__init__(self, config)
        self.filter_ir = np.array([0, 0.103, 0.371, 0.691, 0.933, 1, 1, 1, 1, 1, 1, 1, 1, 1, 1, 1, 1, 1, 1, 1, 0.933, 0.691,
                          0.371, 0.103, 0])
        self.filter_ir = self.filter_ir/sum(self.filter_ir) #Normalization
        self.output_name = 'filtered_for_small_s2'
        self.input_name = 'top_and_bottom'


class PeakFinderXenonStyle(plugin.TransformPlugin):
    def __init__(self, config):
        plugin.TransformPlugin.__init__(self, config)


    def X100_style(self,
                   signal,
                   treshold=10,
                   boundary_to_height_ratio=0.1,
                   min_length=1,
                   max_length=float('inf'),
                   test_before=1,
                   before_to_height_ratio_max=float('inf'),
                   test_after=1,
                   after_to_height_ratio_max=float('inf'),
                   **kwargs):
        """
        First finds pre-peaks: intervals above treshold for which
            * min_length <= length <= max_length
            * mean of test_before samples before interval must be less than before_to_height_ratio_max times the maximum value in the interval
            * vice versa for after
        Then looks for peaks in the pre-peaks: boundary whenever it first drops below boundary_to_max_ratio*height
        """

        # Find any prepeaks
        prepeaks = []
        new = {'prepeak_left': 0}
        previous = float("-inf")
        for i, x in enumerate(signal):
            if x > treshold and previous < treshold:
                new['prepeak_left'] = i
            elif x < treshold and previous > treshold:
                new['prepeak_right'] = i
                prepeaks.append(new)
                new = {
                'prepeak_left': i}  # can't new={}, in case this is start of new peak already... wait, that can't happen right?
            previous = x
        # TODO: Now at end of waveform: any unfinished peaks left

        # Filter out prepeaks that don't meet conditions
        valid_prepeaks = []
        for b in prepeaks:
            if not min_length <= b['prepeak_right'] - b['prepeak_left'] <= max_length:
                continue
            b['index_of_max_in_prepeak'] = np.argmax(signal[b['prepeak_left']: b[
                                                                                   'prepeak_right'] + 1])  # Remember python indexing... Though probably right boundary isn't ever the max!
            b['index_of_max_in_waveform'] = b[
                                                'index_of_max_in_prepeak'] + b['prepeak_left']
            b['height'] = signal[b['index_of_max_in_waveform']]
            b['before_mean'] = np.mean(
                signal[max(0, b['prepeak_left'] - test_before): b['prepeak_left']])
            b['after_mean'] = np.mean(
                signal[b['prepeak_right']: min(len(signal), b['prepeak_right'] + test_after)])
            if b['before_mean'] > before_to_height_ratio_max * b['height'] or b[
                'after_mean'] > after_to_height_ratio_max * b['height']:
                continue
            valid_prepeaks.append(b)

        # Find peaks in the prepeaks
        # TODO: handle presence of multiple peaks in base, that's why I make a
        # new array already now
        peaks = []
        for p in valid_prepeaks:
            # TODO: stop find_first_below search if we reach boundary of an
            # earlier peak? hmmzz need to pass more args to this. Or not
            # needed?
            (p['left'], p['right']) = interval_until_treshold(signal,
                                                              start=p[
                                                                  'index_of_max_in_waveform'],
                                                              treshold=boundary_to_height_ratio * p['height'])
            p['peak_type'] = self.output_peak_type
            peaks.append(p)

        return peaks

    def transform_event(self, event):
        if 'peaks' not in event:
            event['peaks'] = []
        event['peaks'] += self.X100_style(self.get_input_waveform(event), **self.peakfinder_settings)
        return event


class LargeS2Peakfinder(PeakFinderXenonStyle):
    def __init__(self, config):
        PeakFinderXenonStyle.__init__(self, config)
        dt = self.config['digitizer_t_resolution']
        self.get_input_waveform = lambda event: event['filtered_waveforms']['filtered_for_large_s2']
        self.output_peak_type = 'large_s2'
        self.peakfinder_settings = {
            'treshold': 0.62451,
            'left_boundary_to_height_ratio': 0.005,
            'right_boundary_to_height_ratio': 0.002,
            'min_length': int(0.6 * units.us / dt),
            'test_before': int(0.21 * units.us / dt),
            'test_after': int(0.21 * units.us / dt),
            #Different settings for top level interval and intermediate interval
            #Take this into account for peak splitter!
            'before_to_height_ratio_max': 0.05,
            'after_to_height_ratio_max': 0.05
        }


class SmallS2Peakfinder(PeakFinderXenonStyle):
    def __init__(self, config):
        PeakFinderXenonStyle.__init__(self, config)
        dt = self.config['digitizer_t_resolution']
        self.get_input_waveform = lambda event: event['filtered_waveforms']['filtered_for_small_s2']
        self.output_peak_type = 'small_s2'
        self.peakfinder_settings = {
            'treshold': 0.062451,
            'left_boundary_to_height_ratio': 0.01,
            'right_boundary_to_height_ratio': 0.01,
            'min_length': int(0.4 * units.us / dt),
            'test_before': int(0.1 * units.us / dt),
            'test_after': int(0.1 * units.us / dt),
            'before_to_height_ratio_max': 0.05,
            'after_to_height_ratio_max': 0.05
        }


class S1Peakfinder(PeakFinderXenonStyle):
    def __init__(self, config):
        PeakFinderXenonStyle.__init__(self, config)
        dt = self.config['digitizer_t_resolution']
        self.get_input_waveform = lambda event: event['sum_waveforms']['top_and_bottom']
        self.output_peak_type = 's1'
        self.peakfinder_settings = {
            'treshold': 0.1872453,
            'left_boundary_to_height_ratio': 0.005,
            'right_boundary_to_height_ratio': 0.005,
            'min_samples_below_boundary': 3,
            'max_length': int(0.6 * units.us / dt),
            'test_before': int(0.5 * units.us / dt),
            'test_after': int(0.1 * units.us / dt),
            'before_to_height_ratio_max': 0.01,
            'after_to_height_ratio_max': 0.04
        }


class VetoS1Peakfinder(S1Peakfinder):
    def __init__(self, config):
        S1Peakfinder.__init__(self, config)
        self.get_input_waveform = lambda event: event['sum_waveforms']['veto']
        self.output_peak_type = 'veto_s1'


class ComputeQuantities(plugin.TransformPlugin):
    def transform_event(self, event):
        """For every filtered waveform, find peaks
        """

        #Compute relevant peak quantities for each pmt's peak: height, FWHM, FWTM, area, ..
        #Todo: maybe clean up this data structure? This way it was good for csv..
        peaks = event['peaks']
        for i, p in enumerate(peaks):
            for channel, data in event['sum_waveforms'].items():
                #Todo: use python's handy arcane naming/assignment convention to beautify this code
                peak_wave = data[p['left']:p['right'] + 1]  #Remember silly python indexing
                peaks[i][channel] = {}
                maxpos = peaks[i][channel]['position_of_max_in_peak'] = np.argmax(peak_wave)
                max = peaks[i][channel]['height'] = peak_wave[maxpos]
                peaks[i][channel]['position_of_max_in_waveform'] = p['left'] + maxpos
                peaks[i][channel]['area'] = np.sum(peak_wave)
                if channel == 'top_and_bottom':
                    #Expensive stuff, only do for summed waveform, maybe later for top&bottom as well?
                    samples_to_ns = self.config['digitizer_t_resolution'] / units.ns
                    peaks[i][channel]['fwhm'] = extent_until_treshold(peak_wave, start=maxpos,
                                                                      treshold=max / 2) * samples_to_ns
                    peaks[i][channel]['fwqm'] = extent_until_treshold(peak_wave, start=maxpos,
                                                                      treshold=max / 4) * samples_to_ns
                    peaks[i][channel]['fwtm'] = extent_until_treshold(peak_wave, start=maxpos,
                                                                      treshold=max / 10) * samples_to_ns
            if 'top' in peaks[i] and 'bottom' in peaks[i]:
                peaks[i]['asymmetry'] = (peaks[i]['top']['area'] - peaks[i]['bottom']['area']) / (
                peaks[i]['top']['area'] + peaks[i]['bottom']['area'])

<<<<<<< HEAD
        return event
=======
        return event


        
        
        
import csv

class PeakwiseCSVOutput(plugin.OutputPlugin):

    def __init__(self,config):
        plugin.OutputPlugin.__init__(self,config)
        self.counter = 0

    def write_event(self,event):
        peaks_flattened = [self.flatten_to_csvline(p) for p in event['peaks']]
        sorted(peaks_flattened, key= lambda x: x['left'])
        for p in peaks_flattened:
            data = {
                'event' :   self.counter,    #TODO: get from mongo/xed/whatever
                'left'  :   p['left'],
                'right' :   p['right'],
                'area'  :   p['summed|area'],
                'type'  :   p['peak_type'],
            }
            if not hasattr(self, 'csv'):
                self.output = open('output.csv', 'w')
                self.headers = ['event', 'type', 'left', 'right', 'area'] #Grmpfh, needed for order
                self.csv = csv.DictWriter(self.output, self.headers, lineterminator='\n')
                self.csv.writeheader()
            self.csv.writerow(data)
        self.counter += 1
            
    def flatten_to_csvline(self, datastructure, prefix=''):
        "Changes a nested dictionary / array / tuple  thing into a single csv line. Returns results as dictionary {header: value, header:value, ... }"
        results = {}
        if type(datastructure) in (type({}),type([]),type((0,0))):
            if prefix != '': prefix += '|'
            if type(datastructure) == type({}):
                temp = [self.flatten_to_csvline(value, prefix=prefix+str(key)) for key, value in datastructure.items()] 
            else:
                temp = [self.flatten_to_csvline(value, prefix=prefix+str(key)) for key, value in enumerate(datastructure)]
            #Merge results into one dict
            for subdict in temp:
                results.update(subdict)
        else:
            results[prefix] = str(datastructure)
        return results
>>>>>>> fc280661
<|MERGE_RESOLUTION|>--- conflicted
+++ resolved
@@ -362,55 +362,4 @@
                 peaks[i]['asymmetry'] = (peaks[i]['top']['area'] - peaks[i]['bottom']['area']) / (
                 peaks[i]['top']['area'] + peaks[i]['bottom']['area'])
 
-<<<<<<< HEAD
-        return event
-=======
-        return event
-
-
-        
-        
-        
-import csv
-
-class PeakwiseCSVOutput(plugin.OutputPlugin):
-
-    def __init__(self,config):
-        plugin.OutputPlugin.__init__(self,config)
-        self.counter = 0
-
-    def write_event(self,event):
-        peaks_flattened = [self.flatten_to_csvline(p) for p in event['peaks']]
-        sorted(peaks_flattened, key= lambda x: x['left'])
-        for p in peaks_flattened:
-            data = {
-                'event' :   self.counter,    #TODO: get from mongo/xed/whatever
-                'left'  :   p['left'],
-                'right' :   p['right'],
-                'area'  :   p['summed|area'],
-                'type'  :   p['peak_type'],
-            }
-            if not hasattr(self, 'csv'):
-                self.output = open('output.csv', 'w')
-                self.headers = ['event', 'type', 'left', 'right', 'area'] #Grmpfh, needed for order
-                self.csv = csv.DictWriter(self.output, self.headers, lineterminator='\n')
-                self.csv.writeheader()
-            self.csv.writerow(data)
-        self.counter += 1
-            
-    def flatten_to_csvline(self, datastructure, prefix=''):
-        "Changes a nested dictionary / array / tuple  thing into a single csv line. Returns results as dictionary {header: value, header:value, ... }"
-        results = {}
-        if type(datastructure) in (type({}),type([]),type((0,0))):
-            if prefix != '': prefix += '|'
-            if type(datastructure) == type({}):
-                temp = [self.flatten_to_csvline(value, prefix=prefix+str(key)) for key, value in datastructure.items()] 
-            else:
-                temp = [self.flatten_to_csvline(value, prefix=prefix+str(key)) for key, value in enumerate(datastructure)]
-            #Merge results into one dict
-            for subdict in temp:
-                results.update(subdict)
-        else:
-            results[prefix] = str(datastructure)
-        return results
->>>>>>> fc280661
+        return event