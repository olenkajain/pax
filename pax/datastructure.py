--- conflicted
+++ resolved
@@ -277,11 +277,9 @@
 
 
 class Event(StrictModel):
-<<<<<<< HEAD
     """Event class
-=======
+
     """Event object
->>>>>>> 0fcf66ca
 
     Stores high level information about the triggered event.
     """
