--- conflicted
+++ resolved
@@ -14,13 +14,7 @@
 import glob
 
 import numpy as np
-from scipy import interpolate
-<<<<<<< HEAD
-=======
-from scipy.ndimage.interpolation import zoom as image_zoom
 from scipy.spatial import KDTree
-import matplotlib.pyplot as plt
->>>>>>> a603cb25
 
 from pax import units
 
