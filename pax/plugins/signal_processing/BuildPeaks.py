import numpy as np

from pax import plugin, datastructure
from pax import dsputils


class GapSizeClustering(plugin.TransformPlugin):
    """Cluster individual hits into rough groups = Peaks separated by at least max_gap_size_in_cluster
    Also labels peak as 'lone_hit' if only one channel contributes
    We always assume the hits are sorted from left to right. [really? where?]
    """

    def startup(self):
        self.dt = self.config['sample_duration']
        self.n_channels = self.config['n_channels']
        self.detector_by_channel = dsputils.get_detector_by_channel(self.config)
        self.gap_threshold = self.config['max_gap_size_in_cluster'] / self.dt

    def transform_event(self, event):
        # Cluster hits in each detector separately
        # Assumes detector channel mappings are non-overlapping
        for detector, channels in self.config['channels_in_detector'].items():
            hits = event.all_hits[(event.all_hits['channel'] >= channels[0]) &
                                  (event.all_hits['channel'] <= channels[-1])]
            if len(hits) == 0:
                continue
            hits.sort(order='left')
            gaps = dsputils.gaps_between_hits(hits)
            cluster_indices = [0] + np.where(gaps > self.gap_threshold)[0].tolist() + [len(hits)]
            for i in range(len(cluster_indices) - 1):
                hits_in_this_peak = hits[cluster_indices[i]:cluster_indices[i + 1]]
                peak = datastructure.Peak(detector=detector,
<<<<<<< HEAD
                                          hits=hits_in_this_peak)
                if len(np.unique(hits_in_this_peak['channel'])) == 1:
                    peak.type = 'lone_hit'
=======
                                          hits=hits[cluster_indices[i]:cluster_indices[i + 1]])

                # Area per channel must be computed here so RejectNoiseHits can use it
                # unfortunate code duplication with basicProperties!
                peak.area_per_channel = np.zeros(self.config['n_channels'], dtype='float64')
                for hit in peak.hits:
                    peak.area_per_channel[hit.channel] += hit.area
                if np.sum(peak.area_per_channel > 0) == 1:
                    peak.type = 'lone_hit'

>>>>>>> 75735ded
                event.peaks.append(peak)

        return event<|MERGE_RESOLUTION|>--- conflicted
+++ resolved
@@ -7,7 +7,6 @@
 class GapSizeClustering(plugin.TransformPlugin):
     """Cluster individual hits into rough groups = Peaks separated by at least max_gap_size_in_cluster
     Also labels peak as 'lone_hit' if only one channel contributes
-    We always assume the hits are sorted from left to right. [really? where?]
     """
 
     def startup(self):
@@ -30,22 +29,14 @@
             for i in range(len(cluster_indices) - 1):
                 hits_in_this_peak = hits[cluster_indices[i]:cluster_indices[i + 1]]
                 peak = datastructure.Peak(detector=detector,
-<<<<<<< HEAD
                                           hits=hits_in_this_peak)
-                if len(np.unique(hits_in_this_peak['channel'])) == 1:
-                    peak.type = 'lone_hit'
-=======
-                                          hits=hits[cluster_indices[i]:cluster_indices[i + 1]])
 
                 # Area per channel must be computed here so RejectNoiseHits can use it
                 # unfortunate code duplication with basicProperties!
-                peak.area_per_channel = np.zeros(self.config['n_channels'], dtype='float64')
-                for hit in peak.hits:
-                    peak.area_per_channel[hit.channel] += hit.area
+                peak.area_per_channel = dsputils.count_hits_per_channel(peak, self.config, weights=hits['area'])
                 if np.sum(peak.area_per_channel > 0) == 1:
                     peak.type = 'lone_hit'
 
->>>>>>> 75735ded
                 event.peaks.append(peak)
 
         return event