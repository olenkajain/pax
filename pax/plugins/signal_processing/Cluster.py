import numpy as np
from scipy.optimize import brenth
import sklearn.cluster

from pax import plugin, datastructure, utils


class ClusterPlugin(plugin.TransformPlugin):

    """Base plugin for clustering

    Individual channel peaks into groups, and labels them as noise / lone_pulse / unknown
    'unknown' means an S1 or S2, which will be decided by a later plugin
    """

    def startup(self):
        self.dt = self.config['sample_duration']
        self.n_channels = self.config['n_channels']

        # Build the channel -> detector lookup dict
        self.detector_by_channel = {}
        for name, chs in self.config['channels_in_detector'].items():
            for ch in chs:
                self.detector_by_channel[ch] = name

    def cluster_hits(self, hits):
        raise NotImplementedError

    def transform_event(self, event):

        # Sort hits by detector
        detectors = self.config['channels_in_detector'].keys()
        hits_per_detector = {detector: [] for detector in detectors}
        for hit in event.all_hits:
            hits_per_detector[self.detector_by_channel[hit.channel]].append(hit)

        # Handle each detector separately
        for detector, hits_to_cluster in hits_per_detector.items():

            # Sort hits by left index
            hits_to_cluster.sort(key=lambda x: x.left)

            # Grab pulses in this detector
            pulses = [oc for oc in event.pulses if oc.channel in self.config['channels_in_detector'][detector]]

            self.log.debug("Clustering channel peaks in data from %s" % detector)

            clustering_pass = 0
            while True:

                peaks = []

                # Do we actually have something to cluster?
                self.log.debug("Found %s channel peaks" % len(hits_to_cluster))
                if not hits_to_cluster:
                    break

                # Reset penalty
                penalty_per_ch = event.noise_pulses_in * self.config['penalty_per_noise_pulse']

                # Cluster the single-pes in groups /clusters which will become peaks
                # CHILD CLASS CONTAINING CLUSTERING ALGORITHM IS CALLED HERE
                indices_of_hits_per_peak = self.cluster_hits(hits_to_cluster)
                self.log.debug("Made %s clusters" % len(indices_of_hits_per_peak))

                # Each cluster becomes a peak
                # Compute basic properties, check for too many lone pulses per channel
                for this_peak_s_hit_indices in indices_of_hits_per_peak:

                    if len(this_peak_s_hit_indices) == 0:
                        raise RuntimeError("Every peak should have a hit... what's going on?")

                    peak = datastructure.Peak({
                        'hits':            [hits_to_cluster[i] for i in this_peak_s_hit_indices],
                        'detector':                 detector,
                        'area_per_channel':         np.zeros(self.n_channels),
                        'does_channel_contribute':  np.zeros(self.n_channels, dtype='bool'),
                        'does_channel_have_noise':  np.zeros(self.n_channels, dtype='bool'),
                    })

                    # Compute basic properties of peak, needed later in the plugin
                    # For speed it would be better to compute as much as possible later..
                    peak.left = peak.hits[0].left
                    peak.right = peak.hits[0].right
                    for hit in peak.hits:
                        peak.left = min(peak.left, hit.left)
                        peak.right = max(peak.right, hit.right)
                        peak.does_channel_contribute[hit.channel] = True
                    peak.n_contributing_channels = len(peak.contributing_channels)

                    if peak.n_contributing_channels == 0:
                        raise RuntimeError(
                            "Every peak should have at least one contributing channel... what's going on?")

                    # Find how many channels in this detector show some data at the same time as this peak, but no hit
                    # Maybe no hit was found, maybe hit was rejected by the suspicious channel algorithm
                    # If zero-length encoding is not used, all channels will have "noise" here
                    coincident_pulses = [pulse for pulse in pulses
                                         if pulse.left <= peak.right and pulse.right >= peak.left]
                    for oc in coincident_pulses:
                        channel = oc.channel
                        if not peak.does_channel_contribute[channel]:
                            peak.does_channel_have_noise[channel] = True
                    peak.n_noise_channels = len(peak.noise_channels)

                    # Classify noise and lone hits
                    # TODO: Noise classification should be configurable!
                    is_noise = peak.n_noise_channels / peak.n_contributing_channels > \
                        self.config['max_noise_channels_over_contributing_channels']
                    is_lone_hit = peak.n_contributing_channels == 1
                    if is_noise:
                        peak.type = 'noise'
                        # TODO: Should we also reject all hits?
                    elif is_lone_hit:
                        peak.type = 'lone_hit'
                        # Don't reject the hit(s) in this peak
                        # However, lone hits in suspicious channels will always be rejected later:
                        # in the suspicious channel algorithm since their 'witness area' is 0
                    else:
                        # Proper peak, classification done later
                        peak.type = 'unknown'

                    # Add a penalty for each hit, if the peak was lone / noise
                    if is_noise or is_lone_hit:
                        for hit in peak.hits:
                            penalty_per_ch[hit.channel] += self.config['penalty_per_lone_hit']

                    peaks.append(peak)

                # Are there any suspicious channels? If not, we are done.
                self.log.debug(', '.join(['%s: %s' % (ch, round(penalty_per_ch[ch], 1))
                                          for ch in np.where(penalty_per_ch > 0)[0]]))
                suspicious_channels = np.where(penalty_per_ch >=
                                               self.config['penalty_geq_this_is_suspicious'])[0]
                event.is_channel_suspicious[suspicious_channels] = True
                if len(suspicious_channels) == 0:
                    break

                # Compute good/bad area balance for each hit in a suspicious channel
                # Good area: area in non-suspicious channels in same peak
                # Bad area: area in lone pulses and noise in same channel + something extra for # of noise pulses
                rejected_some_hits = False
                for peak in peaks:

                    # Compute area for this peak outside suspicious channels
                    # a witness to this peak not being noise
                    witness_area = 0
                    for hit in peak.hits:
                        if hit.channel not in suspicious_channels:
                            witness_area += hit.area
                    # witness_area = peak.area - np.sum(peak.area_per_channel[suspicious_channels])

                    # If the witness area for a hit is lower than the penalty in that channel, reject the hit
                    for hit in peak.hits:
                        if hit.channel not in suspicious_channels:
                            continue
                        channel = hit.channel
                        if witness_area == 0 or penalty_per_ch[hit.channel] > witness_area:
                            hit.is_rejected = True
                            rejected_some_hits = True
                            event.n_hits_rejected[channel] += 1

                # If no new hits were rejected, we are done
                if not rejected_some_hits:
                    break

                # Delete rejected hits from hits_to_cluster, then redo clustering
                # The rejected hits will remain in event.all_hits, of course
                hits_to_cluster = [h for h in hits_to_cluster if not h.is_rejected]
                clustering_pass += 1

            # Add the peaks to the datastructure
            event.peaks.extend(peaks)
            self.log.debug("Clustering & bad channel rejection ended after %s passes" % (clustering_pass + 1))

        return event


class MeanShift(ClusterPlugin):
    """Clusters hits using mean-shift algorithm

    http://en.wikipedia.org/wiki/Mean_shift
    """

    def startup(self):
        super().startup()

        self.s2_size = self.config['s2_size']
        self.s2_width = self.config['s2_width']
        self.p_value = self.config['p_value']
        self.cluster_all = self.config['cluster_all']

        self.bandwidth = self.get_gap_size()
        self.log.info("Using bandwidth of %0.2f ns" % self.bandwidth)

    def cluster_hits(self, spes):
        # Cluster the single-pes in groups separated by >= self.s2_width
        cluster_indices = utils.cluster_by_diff([s.center for s in spes],
                                                self.s2_width,
                                                return_indices=True)
        self.log.debug("Pre-clustering made %s clusters" % len(cluster_indices))

        # Make spes a numpy array, so we can do list-based indexing
        spes = np.array(spes)

        new_cluster_indices = []
        for ci in cluster_indices:
            ci = np.array(ci)
            channel_peak_objects = spes[[ci]]

            locations = np.arange(channel_peak_objects.size)
            areas = [int(s.area + 0.5) for s in channel_peak_objects]

            times_repeated = []
            for s in channel_peak_objects:
                for value in np.linspace(s.left, s.right, int(s.area + 0.5)):
                    times_repeated.append(value * self.dt)
            times_repeated = np.array(times_repeated, dtype=int)
            locations_repeated = np.repeat(locations, areas)

            data = np.vstack((times_repeated,
                              locations_repeated))
            if data.size == 0 or data[0].size == 0:
                continue

            x = data[0]
            X = np.array(list(zip(x, np.zeros(len(x)))),
                         dtype=np.int)

            ms = sklearn.cluster.MeanShift(bandwidth=self.bandwidth,
                                           bin_seeding=True,
                                           cluster_all=self.cluster_all)

            ms.fit(X)

            for label in np.unique(ms.labels_):
                if label == -1:  # Means no peak
                    continue
                peaks_in_cluster = np.unique(data[1,
                                                  (ms.labels_ == label)])
                new_cluster_indices.append(ci[peaks_in_cluster])

        return new_cluster_indices

    @staticmethod
    def get_gap_probability(gap_width, s2_size,
                            s2_width, p_value_offset=0.0,
                            n=10000):
        answer = 0.0

        for index in range(n):
            this_mu = np.random.poisson(s2_size)

            rand_numbers = np.random.random(size=this_mu)
            rand_numbers *= s2_width
            rand_numbers = np.append(rand_numbers, [0.0, s2_width])
            rand_numbers.sort()

            gap_sizes = rand_numbers[1:] - rand_numbers[0:-1]

            if np.max(gap_sizes) < gap_width:
                answer += 1
        return answer / n - p_value_offset

    def get_gap_size(self):
        return brenth(self.get_gap_probability,
                      0.0,
                      self.s2_width,
                      args=(self.s2_size,
                            self.s2_width,
                            self.p_value))


class HitDifference(ClusterPlugin):
    """Clusters hits based on times between their maxima
    If any hit maximum is separated by more than max_difference from the next,
    it starts a new cluster.
    """

    def cluster_hits(self, hits):
        return utils.cluster_by_diff([s.center for s in hits],
                                     self.config['max_difference'],
                                     return_indices=True)




class GapSize(ClusterPlugin):
    """Clusters hits based on gaps = times not covered by any hits.
    Any gap longer than max_gap_size starts a new cluster.
    Difference with HitDifference: this takes interval nature of hits into account
    """

    def startup(self):
        super().startup()
        # Convert gap threshold to samples (is in time (ns) in config)
        self.large_gap_threshold = self.config['large_gap_threshold'] / self.dt
        self.small_gap_threshold = self.config['small_gap_threshold'] / self.dt
        self.transition_point = self.config['transition_point']

    def cluster_hits(self, hits):
        # If the next hit starts at a sample > this, start a new cluster
        boundary = -999999999
        clusters = []
        for i, hit in enumerate(hits):

            if hit.left > boundary:
                # Hit starts after current boundary: new cluster
                clusters.append([])
                # (Re)set area and thresholds
                area = 0
                gap_size_threshold = self.large_gap_threshold
                boundary = hit.right + gap_size_threshold

            # Add this hit to the cluster
            clusters[-1].append(i)
            area += hit.area

            # Can we start applying the tighter threshold?
            if area > self.transition_point:
                # Yes, there's no chance this is a single electron: use a tighter clustering boundary
                gap_size_threshold = self.small_gap_threshold
<<<<<<< HEAD
=======

            # Extend the boundary at which a new clusters starts, if needed
            boundary = max(boundary, hit.right + gap_size_threshold)
        return clusters


class GapSize_selective(ClusterPlugin):
    """Clusters hits based on gaps = times not covered by any hits.
    Any gap longer than max_gap_size starts a new cluster.
    Difference with HitDifference: this takes interval nature of hits into account
    """
    def startup(self):
        super().startup()
        # Convert gap threshold to samples (is in time (ns) in config)
        self.large_gap_threshold = self.config['large_gap_threshold'] / self.dt
        self.small_gap_threshold = self.config['small_gap_threshold'] / self.dt
        self.transition_point = self.config['transition_point']

    def cluster_hits(self, hits):
        # If the next hit starts at a sample > this, start a new cluster
        boundary = -999999999
        clusters = []
        for i, hit in enumerate(hits):

            if hit.left > boundary:
                # Hit starts after current boundary: new cluster
                clusters.append([])
                # (Re)set area and thresholds
                area = 0
                gap_size_threshold = self.large_gap_threshold
                boundary = hit.right + gap_size_threshold

            # Add this hit to the cluster
            clusters[-1].append(i)
            area += hit.area

            # Can we start applying the tighter threshold?
            if area > self.transition_point:
                # Yes, there's no chance this is a single electron: use a tighter clustering boundary
                gap_size_threshold = self.small_gap_threshold

            # Extend the boundary at which a new clusters starts, if needed
            boundary = max(boundary, hit.right + gap_size_threshold)
        return clusters




class GapSize_s1trigger(ClusterPlugin):
    """Clusters hits based on gaps = times not covered by any hits.
    Any gap longer than max_gap_size starts a new cluster.
    Difference to normal GapSize algorithm is a separation of the time window before and after the trigger,in order to account for S1 and
    S2 specialities, which only works (and is tested) for huge S1s fulfilling the triggering condition (Kr83m calibration e.g.)
    """
    def startup(self):
        super().startup()
        # Convert gap threshold to samples (is in time (ns) in config)
        self.s1_gap_threshold = self.config['s1_gap_threshold'] / self.dt
        self.large_gap_threshold = self.config['large_gap_threshold'] / self.dt
        self.small_gap_threshold = self.config['small_gap_threshold'] / self.dt
        self.transition_point = self.config['transition_point']

    def cluster_hits(self, hits):
        # If a hit has a left > this, it will form a new cluster
        boundary = -999999999
        clusters = []
        for i, hit in enumerate(hits):
           if hit.index_of_maximum <= 21000:
            if (hit.left) > boundary:
                # Hit starts after current boundary: new cluster
                clusters.append([])
                # (Re)set area and thresholds
                area = 0
                gap_size_threshold = self.s1_gap_threshold
                boundary = hit.right + gap_size_threshold
                
            # Add this hit to the cluster
            clusters[-1].append(i)
            area += hit.area
            
            # Extend the boundary at which a new clusters starts, if needed
            boundary = max(boundary,hit.right + gap_size_threshold)
      
           if hit.index_of_maximum > 21000:
            if hit.left > boundary:
                # Hit starts after current boundary: new cluster
                clusters.append([])
                # (Re)set area and thresholds
                area = 0
                gap_size_threshold = self.large_gap_threshold
                boundary = hit.right + gap_size_threshold

            # Add this hit to the cluster
            clusters[-1].append(i)
            area += hit.area
>>>>>>> 56087160

            # Extend the boundary at which a new clusters starts, if needed
            boundary = max(boundary, hit.right + gap_size_threshold)
            
        return clusters
<|MERGE_RESOLUTION|>--- conflicted
+++ resolved
@@ -320,8 +320,6 @@
             if area > self.transition_point:
                 # Yes, there's no chance this is a single electron: use a tighter clustering boundary
                 gap_size_threshold = self.small_gap_threshold
-<<<<<<< HEAD
-=======
 
             # Extend the boundary at which a new clusters starts, if needed
             boundary = max(boundary, hit.right + gap_size_threshold)
@@ -417,7 +415,6 @@
             # Add this hit to the cluster
             clusters[-1].append(i)
             area += hit.area
->>>>>>> 56087160
 
             # Extend the boundary at which a new clusters starts, if needed
             boundary = max(boundary, hit.right + gap_size_threshold)
