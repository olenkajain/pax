import numpy as np
import numba

# For diagnostic plotting:
from textwrap import dedent
import matplotlib.pyplot as plt
import os

from pax import plugin, datastructure, dsputils
from pax.dsputils import find_intervals_above_threshold


class FindHits(plugin.TransformPlugin):
    """Finds hits in pulses
    First, the waveform is baseline-corrected (with baseline as determined by PulseProperties.PulseProperties).
    Next, hits are found based on a high and low threshold:
     - A hit starts/ends when it passes the low_threshold
     - A hit has to pass the high_threshold somewhere.

    Thresholds can be set on three different quantities. These are computed per pulse, the highest is used.
    Here high/positive means 'signal like' (i.e. the PMT voltage becomes more negative)

    1) Height over noise threshold
           Options: height_over_noise_high_threshold, height_over_noise_low_threshold
       This threshold operates on the height above baseline / noise level
       The noise level is deteremined in each pulse as
         (<(w - baseline)**2>)**0.5
       with the average running *only* over samples < baseline!

    2) Absolute ADC counts above baseline
           Options: absolute_adc_counts_high_threshold, absolute_adc_counts_low_threshold
       If there is measurable noise in the waveform, you don't want the thresholds to fall to 0 and crash pax.
       This happens for pulses constant on initial_baseline_samples.
       Please use this as a deep fallback only, unless you know what mess you're getting yourself into!

    3) - Height / minimum
           Options: height_over_min_high_threshold, height_over_min_LOW_threshold
       Using this threshold protects you against sudden up & down fluctuations, especially in large pulses
       However, keep in mind that one large downfluctuation will cause a sensitivity loss throughout an entire pulse;
       if you have ZLE off, this may be a bad idea...
       This threshold operates on the (-) height above baseline / height below baseline of the lowest sample in pulse


    Edge cases:

    1) After large peaks the zero-length encoding can fail, making a huge pulse with many hits.
       If more than max_hits_per_pulse hits are found in a pulse, the rest will be ignored.
       If this threshold is set too low, you risk missing some hits in such events.
       If set too high, it will degrade performance. Don't set to infinity, we need to allocate memory for this...

    2) Very high hits (near ADC saturation) sometimes have a long tail. To protect against this, we raise the
       low threshold to a fraction dynamic_low_threshold_coeff of the hit height after a hit has been encountered.
       This is a temporary change for just the remainder of a pulse.
       Also, if the hit height * dynamic_low_threshold_coeff is lower than the low threshold, nothing is changed.

    Diagnostic plot options:
        make_diagnostic_plots can be always, never, tricky cases, no hits, hits only. This controls whether to make
        diagnostic plots showing individual pulses and the hitfinder's interpretation of them. For details on what
        constitutes a tricky case, check the source.
        make_diagnostic_plots_in sets the directory where the diagnostic plots are created.

    Debugging tip:
    If you get an error from one of the numba methods in this plugin (exception from native function blahblah)
    Try commenting the @jit decorators, which will run a slow, pure-python version of the methods,
    allowing you to debug. Don't forget to re-enable the @jit -- otherwise it will run quite slow!
    """

    def startup(self):
        c = self.config

        self.max_hits_per_pulse = c['max_hits_per_pulse']
        self.reference_baseline = self.config['digitizer_reference_baseline']

        self.make_diagnostic_plots = c.get('make_diagnostic_plots', 'never')
        self.make_diagnostic_plots_in = c.get('make_diagnostic_plots_in', 'small_pf_diagnostic_plots')

        if self.make_diagnostic_plots != 'never':
            if not os.path.exists(self.make_diagnostic_plots_in):
                os.makedirs(self.make_diagnostic_plots_in)

        self.always_find_single_hit = self.config.get('always_find_single_hit')

    def transform_event(self, event):
        dt = self.config['sample_duration']
        hits_per_pulse = []

        dynamic_low_threshold_coeff = self.config['dynamic_low_threshold_coeff']

        # Allocate numpy arrays to hold numba hitfinder results
        # -1 is a placeholder for values that should never appear (0 would be bad as it often IS a possible value)
        hit_bounds_buffer = -1 * np.ones((self.max_hits_per_pulse, 2), dtype=np.int64)
        hits_buffer = np.zeros(self.max_hits_per_pulse, dtype=datastructure.Hit.get_dtype())

        for pulse_i, pulse in enumerate(event.pulses):
            start = pulse.left
            stop = pulse.right
            channel = pulse.channel
            pmt_gain = self.config['gains'][channel]

            # Check the pulse properties have been computed
            if np.isnan(pulse.minimum):
                raise RuntimeError("Attempt to perform hitfinding on pulses whose properties have not been computed!")

            # Retrieve waveform as floats: needed to subtract baseline (which can be in-between ADC counts)
            w = pulse.raw_data.astype(np.float64)

            # Subtract the baseline and invert(so hits point up from baseline)
            w = self.reference_baseline - w
            w -= pulse.baseline

            # Don't do hitfinding in dead channels, pulse property computation was enough
            # Could refactor pulse property computation to separate plugin,
            # but that would mean waveform has to be converted to floats twice
            if pmt_gain == 0:
                continue

            # Check if the DAQ pulse was ADC-saturated (clipped)
            # This means the raw waveform dropped to 0,
            # i.e. we went digitizer_reference_baseline above the reference baseline
            # i.e. we went digitizer_reference_baseline - pulse.baseline above baseline
            # 0.5 is needed to avoid floating-point rounding errors to cause saturation not to be reported
            # Somehow happens only when you use simulated data -- apparently np.clip rounds slightly different
            is_saturated = pulse.maximum >= self.reference_baseline - pulse.baseline - 0.5

            # Compute thresholds based on noise level
            high_threshold = max(self.config['height_over_noise_high_threshold'] * pulse.noise_sigma,
                                 self.config['absolute_adc_counts_high_threshold'],
                                 - self.config['height_over_min_high_threshold'] * pulse.minimum)
            low_threshold = max(self.config['height_over_noise_low_threshold'] * pulse.noise_sigma,
                                self.config['absolute_adc_counts_low_threshold'],
                                - self.config['height_over_min_low_threshold'] * pulse.minimum)

<<<<<<< HEAD
            # Call the numba hit finder -- see its docstring for description
            n_hits_found = pulse.n_hits_found = find_intervals_above_threshold(w,
                                                                               float(high_threshold),
                                                                               float(low_threshold),
                                                                               hit_bounds_buffer,
                                                                               dynamic_low_threshold_coeff)
=======
            if self.always_find_single_hit:
                # The config specifies a single range to integrate. Useful for gain calibration
                hit_bounds_buffer[0] = self.always_find_single_hit
                n_hits_found = 1
            else:
                # Call the numba hit finder -- see its docstring for description
                n_hits_found = find_intervals_above_threshold(w,
                                                              high_threshold,
                                                              low_threshold,
                                                              hit_bounds_buffer,
                                                              dynamic_low_threshold_coeff)
>>>>>>> b94b50b1

            # Only view the part of hit_bounds_buffer that contains hits found in this event
            # The rest of hit_bounds_buffer contains -1's or stuff from previous pulses
            pulse.n_hits_found = n_hits_found
            hit_bounds_found = hit_bounds_buffer[:n_hits_found]

            # If no hits were found, this is a noise pulse: update the noise pulse count
            if n_hits_found == 0:
                event.noise_pulses_in[channel] += 1
                # Don't 'continue' to the next pulse! There's stuff left to do!
            elif n_hits_found >= self.max_hits_per_pulse:
                self.log.debug("Pulse %s-%s in channel %s has more than %s hits. "
                               "This usually indicates a zero-length encoding breakdown after a very large S2. "
                               "Further hits in this pulse have been ignored." % (start, stop, channel,
                                                                                  self.max_hits_per_pulse))

            # Store the found hits in the datastructure
            # Convert area, noise_sigma and height from adc counts -> pe
            adc_to_pe = dsputils.adc_to_pe(self.config, channel)
            noise_sigma_pe = pulse.noise_sigma * adc_to_pe

            build_hits(w, hit_bounds_found, hits_buffer,
                       adc_to_pe, channel, noise_sigma_pe, dt, start, pulse_i,
                       saturation_threshold=self.config['digitizer_reference_baseline'] - pulse.baseline - 0.5)
            hits = hits_buffer[:n_hits_found].copy()
            hits_per_pulse.append(hits)

            # Diagnostic plotting
            # TODO: Move to separate plugin, we have dict_group_by now

            # Do we need to show this pulse? If not: continue
            if self.make_diagnostic_plots == 'never':
                continue
            elif self.make_diagnostic_plots == 'tricky cases':
                # Always show pulse if noise level is very high
                if noise_sigma_pe < 0.5:
                    if len(hit_bounds_found) == 0:
                        # Show pulse if it nearly went over threshold
                        if not pulse.maximum > 0.8 * high_threshold:
                            continue
                    else:
                        # Show pulse if any of its hit nearly didn't go over threshold
                        if not any([event.all_hits[-(i+1)].height < 1.2 * high_threshold * adc_to_pe
                                   for i in range(len(hit_bounds_found))]):
                            continue
            elif self.make_diagnostic_plots == 'no hits':
                if len(hit_bounds_found) != 0:
                    continue
            elif self.make_diagnostic_plots == 'baseline shifts':
                if abs(pulse.baseline_increase) < 10:
                    continue
            elif self.make_diagnostic_plots == 'hits only':
                if len(hit_bounds_found) == 0:
                    continue
            elif self.make_diagnostic_plots == 'saturated':
                if not is_saturated:
                    continue
            else:
                if self.make_diagnostic_plots != 'always':
                    raise ValueError("Invalid make_diagnostic_plots option: %s!" % self.make_diagnostic_plots)

            plt.figure(figsize=(14, 10))
            data_for_title = (event.event_number, start, stop, channel)
            plt.title('Event %s, pulse %d-%d, Channel %d' % data_for_title)
            ax1 = plt.gca()
            ax2 = ax1.twinx()
            ax1.set_position((.1, .1, .6, .85))
            ax2.set_position((.1, .1, .6, .85))
            ax1.set_xlabel("Sample number (%s ns)" % event.sample_duration)
            ax1.set_ylabel("ADC counts above baseline")
            ax2.set_ylabel("pe / sample")

            # Plot the signal and noise levels
            ax1.plot(w, drawstyle='steps-mid', label='Data')
            ax1.plot(np.ones_like(w) * high_threshold, '--', label='Threshold', color='red')
            ax1.plot(np.ones_like(w) * pulse.noise_sigma, ':', label='Noise level', color='gray')
            ax1.plot(np.ones_like(w) * pulse.minimum, '--', label='Minimum', color='orange')
            ax1.plot(np.ones_like(w) * low_threshold, '--', label='Boundary threshold', color='green')

            # Mark the hit ranges & center of gravity point
            for hit_i, hit in enumerate(hit_bounds_found):
                ax1.axvspan(hit[0] - 0.5, hit[1] + 0.5, color='red', alpha=0.2)

            # Make sure the y-scales match
            ax2.set_ylim(ax1.get_ylim()[0] * adc_to_pe, ax1.get_ylim()[1] * adc_to_pe)

            # Add pulse / hit information
            if len(hits) != 0:
                largest_hit = hits[np.argmax(hits['area'])]
                plt.figtext(0.75, 0.9, dedent("""
                            Pulse maximum: {pulse.maximum:.5g}
                            Pulse minimum: {pulse.minimum:.5g}
                              (both in ADCc above baseline)
                            Pulse baseline: {pulse.baseline}
                              (ADCc above reference baseline)
                            Baseline increase: {pulse.baseline_increase:.2f}

                            Gain in this PMT: {gain:.3g}

                            Largest hit info ({left}-{right}):
                            Area: {hit_area:.5g} pe
                            Height: {hit_height:.4g} pe
                            Saturated samples: {hit_n_saturated}
                            """.format(pulse=pulse,
                                       gain=self.config['gains'][pulse.channel],
                                       left=largest_hit['left']-pulse.left,
                                       right=largest_hit['right']-pulse.left,
                                       hit_area=largest_hit['area'],
                                       hit_height=largest_hit['height'],
                                       hit_n_saturated=largest_hit['n_saturated'])),
                            fontsize=14, verticalalignment='top')

            # Finish the plot, save, close
            leg = ax1.legend()
            leg.get_frame().set_alpha(0.5)
            plt.savefig(os.path.join(self.make_diagnostic_plots_in,
                                     'event%04d_pulse%05d-%05d_ch%03d.png' % data_for_title))
            plt.xlim(0, len(pulse.raw_data))
            plt.close()

        if len(hits_per_pulse):
            event.all_hits = np.concatenate(hits_per_pulse)
            self.log.debug("Found %d hits in %d pulses" % (len(event.all_hits), len(event.pulses)))
        else:
            self.log.warning("Event has no pulses??!")

        return event


@numba.jit(numba.void(numba.float64[:], numba.int64[:, :],
                      numba.from_dtype(datastructure.Hit.get_dtype())[:],
                      numba.float64, numba.int64, numba.float64, numba.int64, numba.int64, numba.int64, numba.float64),
           nopython=True)
def build_hits(w, hit_bounds,
               hits_buffer,
               adc_to_pe, channel, noise_sigma_pe, dt, start, pulse_i, saturation_threshold):
    """Populates hits_buffer with properties from hits indicated by hit_bounds.
        hit_bounds should be a numpy array of (left, right) bounds (inclusive) in w
    Returns nothing.
    """
    for hit_i in range(len(hit_bounds)):
        amplitude = -999.9
        argmax = -1
        area = 0.0
        center = 0.0
        deviation = 0.0
        saturation_count = 0
        left = hit_bounds[hit_i, 0]
        right = hit_bounds[hit_i, 1]
        for i, x in enumerate(w[left:right + 1]):
            if x > amplitude:
                amplitude = x
                argmax = i
            if x > saturation_threshold:
                saturation_count += 1
            area += x
            center += x * i

        # During gain calibration, or if the low threshold is set to negative values,
        # the hitfinder can include regions with negative amplitudes
        # In rare cases this can make the area come out at 0, in which case this code
        # would throw a divide by zero exception.
        if area != 0:
            center /= area
            for i, x in enumerate(w[left:right + 1]):
                deviation += x * abs(i - center)
            deviation /= area

        # Store the hit properties
        hits_buffer[hit_i].channel = channel
        hits_buffer[hit_i].found_in_pulse = pulse_i
        hits_buffer[hit_i].noise_sigma = noise_sigma_pe
        hits_buffer[hit_i].left = left + start
        hits_buffer[hit_i].right = right + start
        hits_buffer[hit_i].area = area * adc_to_pe
        hits_buffer[hit_i].sum_absolute_deviation = deviation
        hits_buffer[hit_i].center = (start + left + center) * dt
        hits_buffer[hit_i].height = w[argmax + left] * adc_to_pe
        hits_buffer[hit_i].index_of_maximum = start + left + argmax
        hits_buffer[hit_i].n_saturated = saturation_count<|MERGE_RESOLUTION|>--- conflicted
+++ resolved
@@ -130,14 +130,6 @@
                                 self.config['absolute_adc_counts_low_threshold'],
                                 - self.config['height_over_min_low_threshold'] * pulse.minimum)
 
-<<<<<<< HEAD
-            # Call the numba hit finder -- see its docstring for description
-            n_hits_found = pulse.n_hits_found = find_intervals_above_threshold(w,
-                                                                               float(high_threshold),
-                                                                               float(low_threshold),
-                                                                               hit_bounds_buffer,
-                                                                               dynamic_low_threshold_coeff)
-=======
             if self.always_find_single_hit:
                 # The config specifies a single range to integrate. Useful for gain calibration
                 hit_bounds_buffer[0] = self.always_find_single_hit
@@ -145,11 +137,10 @@
             else:
                 # Call the numba hit finder -- see its docstring for description
                 n_hits_found = find_intervals_above_threshold(w,
-                                                              high_threshold,
-                                                              low_threshold,
+                                                              float(high_threshold),
+                                                              float(low_threshold),
                                                               hit_bounds_buffer,
                                                               dynamic_low_threshold_coeff)
->>>>>>> b94b50b1
 
             # Only view the part of hit_bounds_buffer that contains hits found in this event
             # The rest of hit_bounds_buffer contains -1's or stuff from previous pulses
