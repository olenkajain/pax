--- conflicted
+++ resolved
@@ -114,6 +114,13 @@
             if pmt_gain == 0:
                 continue
 
+            # Check if the DAQ pulse was ADC-saturated (clipped)
+            # This means the raw waveform dropped to 0,
+            # i.e. we went digitizer_reference_baseline above the reference baseline
+            # i.e. we went digitizer_reference_baseline - pulse.baseline above baseline
+            # 0.5 is needed to avoid floating-point rounding errors to cause saturation not to be reported
+            # Somehow happens only when you use simulated data -- apparently np.clip rounds slightly different
+            is_saturated = pulse.maximum >= reference_baseline - pulse.baseline - 0.5
 
             # Compute thresholds based on noise level
             high_threshold = max(self.config['height_over_noise_high_threshold'] * pulse.noise_sigma,
@@ -150,33 +157,9 @@
             noise_sigma_pe = pulse.noise_sigma * adc_to_pe
 
             build_hits(w, hit_bounds_found, hits_buffer,
-<<<<<<< HEAD
-                       adc_to_pe, channel, noise_sigma_pe, dt, start, pulse_i, base_sat_threshold)
-            hits = hits_buffer[:n_hits_found].copy()
-
-            # Check if the DAQ pulse was ADC-saturated (clipped)
-            # This means the raw waveform dropped to 0,
-            # i.e. we went digitizer_reference_baseline above the reference baseline
-            # i.e. we went digitizer_reference_baseline - pulse.baseline above baseline
-            # 0.5 is needed to avoid floating-point rounding errors to cause saturation not to be reported
-            # Somehow happens only when you use simulated data -- apparently np.clip rounds slightly different
-            is_saturated = pulse.maximum >= reference_baseline - pulse.baseline - 0.5
-
-
-            # If the pulse reached the ADC saturation threshold, we should count the saturated samples in each hit
-            # This is rare enough that it doesn't need to be in numba
-            # -0.5 for same reason as above (floating point rounding)
-            if is_saturated:
-                for i, hit in enumerate(hit_bounds_found):
-                    hits[i]['n_saturated'] = np.count_nonzero(w[hit[0]:hit[1] + 1] >=
-                                                              self.config['digitizer_reference_baseline'] -
-                                                              pulse.baseline - 0.5)
-
-=======
-                       adc_to_pe, channel, noise_sigma_pe, dt, start, pulse_i,
+                       adc_to_pe, channel, noise_sigma_pe, dt, start, pulse_i, base_sat_threshold,
                        saturation_threshold=self.config['digitizer_reference_baseline'] - pulse.baseline - 0.5)
             hits = hits_buffer[:n_hits_found].copy()
->>>>>>> 31e8dd9b
             hits_per_pulse.append(hits)
 
             # Diagnostic plotting
@@ -283,23 +266,14 @@
 
 @numba.jit(numba.void(numba.float64[:], numba.int64[:, :],
                       numba.from_dtype(datastructure.Hit.get_dtype())[:],
-<<<<<<< HEAD
                       numba.float64, numba.int64, numba.float64,
-                      numba.int64, numba.int64, numba.int64, numba.float64),
+                      numba.int64, numba.int64, numba.int64, numba.float64,numba.float64),
            nopython=True)
-def build_hits(w, hit_bounds, hits_buffer, adc_to_pe, channel, noise_sigma_pe, dt, start, pulse_i, base_sat_threshold):
-=======
-                      numba.float64, numba.int64, numba.float64, numba.int64, numba.int64, numba.int64, numba.float64),
-           nopython=True)
-def build_hits(w, hit_bounds,
-               hits_buffer,
-               adc_to_pe, channel, noise_sigma_pe, dt, start, pulse_i, saturation_threshold):
->>>>>>> 31e8dd9b
+def build_hits(w, hit_bounds, hits_buffer, adc_to_pe, channel, noise_sigma_pe, dt, start, pulse_i, base_sat_threshold, saturation_threshold):
     """Populates hits_buffer with properties from hits indicated by hit_bounds.
         hit_bounds should be a numpy array of (left, right) bounds (inclusive) in w
     Returns nothing.
     """
-
     for hit_i in range(len(hit_bounds)):
         amplitude = -999.9
         argmax = -1
