--- conflicted
+++ resolved
@@ -1,12 +1,3 @@
-<<<<<<< HEAD
-"""Hit finding plugin
-
-
-"""
-
-
-=======
->>>>>>> 1f3554be
 import numpy as np
 import numba
 
