import numpy as np

from pax import plugin
from pax import dsputils


class RejectNoiseHits(plugin.TransformPlugin):
    """Remove hits in channels with many lone hits from peaks without many other hits.
    Works with a penalty point system (see #126):
    * The more lone hits you see in a channel, the more points a channel gets.
    * Channels with more than a (fairly low) number of penalty points are called suspicious.
      For these, we'll test every peak as follows:
      * A peak scores points for every pe in non-suspicious channels.
      * Hits in channels with more penalty points than the peak's score are removed from the peak.
    """

    def startup(self):
        self.detector_by_channel = dsputils.get_detector_by_channel(self.config)

    def transform_event(self, event):
        # Penalty for each noise pulse
        penalty_per_ch = event.noise_pulses_in * self.config['penalty_per_noise_pulse']

        # Penalty for each lone hit
        lone_hits = event.get_peaks_by_type(desired_type='lone_hit', detector='all')
        self.log.debug("This event has %d lone hits" % len(lone_hits))
        for lone_hit_peak in lone_hits:
            penalty_per_ch[lone_hit_peak.hits[0]['channel']] += self.config['penalty_per_lone_hit']

        # Which channels are suspicious?
        suspicious_channels = np.where(penalty_per_ch >=
                                       self.config['penalty_geq_this_is_suspicious'])[0]
        event.is_channel_suspicious[suspicious_channels] = True

        peaks_to_delete = []
        rejected_hits = []
        for peak_i, peak in enumerate(event.peaks):

<<<<<<< HEAD
            # Area per channel must be computed here... unfortunate code duplication with basicProperties
            peak.area_per_channel = dsputils.count_hits_per_channel(peak, self.config, weights=peak.hits['area'])

=======
>>>>>>> 75735ded
            suspicious_channels_in_peak = np.intersect1d(peak.contributing_channels, suspicious_channels)
            if len(suspicious_channels_in_peak) == 0:
                continue

            # Which channels should we reject in this peak?
            # First compute the 'witness area' for this peak: area not in suspicious channels
            # We reject channels whose penalty is larger than the witness area
            witness_area = np.sum(peak.area_per_channel[True ^ event.is_channel_suspicious])
            channels_to_reject = [ch for ch in suspicious_channels_in_peak if penalty_per_ch[ch] > witness_area]
            # self.log.debug('Witness area %s, penalties: %s' % (witness_area,
            #                                                    [penalty_per_ch[ch]
            #                                                     for ch in suspicious_channels_in_peak]))
            if len(channels_to_reject) == 0:
                continue

            # Keep only hits not in the channels_to_reject
            cut = np.in1d(peak.hits['channel'], channels_to_reject)
            for hit_i in np.where(cut)[0]:
                rejected_hits.append(peak.hits[hit_i])
                event.n_hits_rejected[peak.hits[hit_i]['channel']] += 1
            peak.hits = peak.hits[True ^ cut]

            # Has the peak become empty? Then mark it for deletion.
            # We can't delete it now since we're iterating over event.peaks
            if len(peak.hits) == 0:
                self.log.debug('Peak %d consists completely of rejected hits and will be deleted!' % peak_i)
                peaks_to_delete.append(peak_i)
                continue

        # Delete any peaks which have gone empty
        event.peaks = [p for i, p in enumerate(event.peaks) if i not in peaks_to_delete]

        # Set the is_rejected flag for the hits in event.all_hits (needed for sumwaveform and plotting)
        # Assume found_in_pulse + left uniquely identifies each hit
        # First collect indices, then set, as advanced indexing would return a view
        if len(rejected_hits):
            rejected_hits = np.array(rejected_hits)
            rejected_hit_indices = np.where(np.in1d(event.all_hits['found_in_pulse'], rejected_hits['found_in_pulse']) &
                                            np.in1d(event.all_hits['left'], rejected_hits['left']))[0]
            for hit_i in rejected_hit_indices:
                event.all_hits[hit_i]['is_rejected'] = True

        return event<|MERGE_RESOLUTION|>--- conflicted
+++ resolved
@@ -36,12 +36,6 @@
         rejected_hits = []
         for peak_i, peak in enumerate(event.peaks):
 
-<<<<<<< HEAD
-            # Area per channel must be computed here... unfortunate code duplication with basicProperties
-            peak.area_per_channel = dsputils.count_hits_per_channel(peak, self.config, weights=peak.hits['area'])
-
-=======
->>>>>>> 75735ded
             suspicious_channels_in_peak = np.intersect1d(peak.contributing_channels, suspicious_channels)
             if len(suspicious_channels_in_peak) == 0:
                 continue
