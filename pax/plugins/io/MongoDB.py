"""Interfacing to DAQ via MongoDB

The DAQ uses MongoDB for input and output.  The classes defined hear allow the
user to read data from the DAQ and also inject raw occurences into the DAQ.

"""
import time
import uuid
from datetime import datetime

import pymongo
import snappy
import numpy as np
from bson.binary import Binary

from pax.datastructure import Event
from pax import plugin


class MongoDBInput(plugin.InputPlugin):
    def startup(self):
        self.log.debug("Connecting to %s" % self.config['address'])
        try:
            self.client = pymongo.MongoClient(self.config['address'])
            self.database = self.client[self.config['database']]
            self.collection = self.database[self.config['collection']]
        except pymongo.errors.ConnectionFailure as e:
            self.log.fatal("Cannot connect to database")
            self.log.exception(e)
            raise

        # TODO (tunnell): Sort by event number
        self.cursor = self.collection.find()
        self.number_of_events = self.cursor.count()

        if self.number_of_events == 0:
            raise RuntimeError(
                "No events found... did you run the event builder?")

    def get_events(self):
        """Generator of events from Mongo

        What is returned is all the channel's occurrences
        """
        for i, doc_event in enumerate(self.collection.find()):
            self.log.debug("Fetching document %s" % repr(doc_event['_id']))

            # Store channel waveform-occurrences by iterating over all
            # occurrences.
            # This involves parsing MongoDB documents using WAX output format
            event = Event()
            event.event_number = i  # TODO: should come from Mongo

            assert isinstance(doc_event['range'][0], int)
            assert isinstance(doc_event['range'][1], int)

            # Units is 10 ns from DAQ, but 1 ns within pax
            event.start_time = int(doc_event['range'][0]) * 10
            event.stop_time = int(doc_event['range'][1]) * 10

            assert isinstance(event.start_time, int)
            assert isinstance(event.stop_time, int)

            # Key is channel number, value is list of occurences
            occurrences = {}

            for doc_occurrence in doc_event['docs']:
                # +1 so it works with Xenon100 gain lists
                channel = doc_occurrence['channel']
                if channel not in occurrences:
                    occurrences[channel] = []

                assert isinstance(doc_occurrence['time'], int)
                assert isinstance(doc_event['range'][0], int)

                occurrences[channel].append((
                    # Start sample index
                    doc_occurrence['time'] - doc_event['range'][0],
                    # SumWaveform occurrence data
                    np.fromstring(doc_occurrence['data'], dtype="<i2"),
                ))

            event.occurrences = occurrences

            if event.length() == 0:
                raise RuntimeWarning("Empty event")

            yield event


class MongoDBFakeDAQOutput(plugin.OutputPlugin):
    """Inject PMT pulses into DAQ to test trigger.

    This plugin aims to emulate the DAQReader by creating run control documents
    and feeding raw data into the DAQ's MongoDB format.  Consult here for more
    on formats:

    https://docs.google.com/drawings/d/1dytKBmMARsZtuyUmLbzm9IbXM1hre
    -knkEIU4X3Ot8U/edit

    Note: write run document after output collection created.
    """

    def startup(self):
        """Setup"""

        # Collect all events in a buffer, then inject them at the end.
        self.collect_then_dump = self.config['collect_then_dump']
        self.repeater = int(self.config['repeater']) # Hz repeater
        self.runtime = int(self.config['runtime']) # How long run repeater


        self.connections = {}

        try:
            self.client = pymongo.MongoClient(self.config['run_address'])

            # Used for coordinating which runs to analyze
            self.log.debug("Connecting to %s" % self.config['run_address'])
            self.run_client = self.get_connection(self.config['run_address'])

            # Used for storing the binary output from digitizers
            self.log.debug("Connecting to %s" % self.config['raw_address'])
            self.raw_client = self.get_connection(self.config['raw_address'])

        except pymongo.errors.ConnectionFailure as e:
            self.log.fatal("Cannot connect to database")
            self.log.exception(e)
            raise

        self.run_database = self.run_client[self.config['run_database']]
        self.raw_database = self.raw_client[self.config['raw_database']]

        self.run_collection = self.run_database[self.config['run_collection']]

        if self.config['raw_collection'] in self.raw_database.collection_names():
            self.log.error("Data already exists at output location... deleting")
            self.raw_database.drop_collection(self.config['raw_collection'])

        self.raw_collection = self.raw_database[self.config['raw_collection']]

        self.raw_collection.ensure_index([('time', -1),
                                          ('module', -1),
                                          ('_id', -1)])
        self.raw_collection.ensure_index([('time', 1),
                                          ('module', 1),
                                          ('_id', 1)])


        # Send run doc
        self.query = {"name": self.config['name'],
                      "starttimestamp": str(datetime.now()),
                      "runmode": "calibration",
                      "reader": {
                          "compressed": True,
                          "starttimestamp": 0,
                          "data_taking_ended": False,
                          "options": {},
                          "storage_buffer": {
                              "dbaddr": self.config['raw_address'],
                              "dbname": self.config['raw_database'],
                              "dbcollection": self.config['raw_collection'],
                          },
                      },
                      "trigger": {
                          "mode": "calibration",
                          "status": "waiting_to_be_processed",
                      },
                      "processor": {"mode": "something"},
                      "comments": [],
        }

        self.log.info("Injecting run control document")
        self.run_collection.insert(self.query)

        # Used for computing offsets so reader starts from zero time
        self.starttime = None

        self.occurences = []

    def get_connection(self, hostname):
        if hostname not in self.connections:
            try:
                self.connections[hostname] = pymongo.Connection(hostname)

            except pymongo.errors.ConnectionFailure as e:
                self.log.fatal("Cannot connect to mongo at %s" % hostname)

        return self.connections[hostname]

    def shutdown(self):
        """Notify run database that datataking stopped
        """
        self.handle_occurences()  # write remaining data

        # Update runs DB
        self.query['reader']['stoptimestamp'] = str(datetime.now())
        self.query['reader']['data_taking_ended'] = True
        self.run_collection.save(self.query)

    @staticmethod
    def chunks(l, n):
        """ Yield successive n-sized chunks from l.
        """
        for i in range(0, len(l), n):
            yield l[i:i + n]

    def write_event(self, event):
        self.log.debug('Writing event')

        # We have to divide by the sample duration because the DAQ expects units
        # of 10 ns.  However, note that the division is done with a // operator.
        # This is an integer divide, thus gives an integer back.  If you do not
        # do this, you will store the time as a float, which will lead to
        # problems with the time precision (and weird errors in the DSP).  See
        # issue #35 for more info.
        time = event.start_time // event.sample_duration

        assert isinstance(time, int)

        if self.starttime is None:
            self.starttime = time
        elif time < self.starttime:
            error = "Found events before start of run"
            self.log.fatal(error)
            raise RuntimeError(error)

        for pmt_num, payload in event.occurrences.items():
            for sample_position, samples_occurrence in payload:
                assert isinstance(sample_position, int)

                occurence_doc = {}

                occurence_doc['_id'] = uuid.uuid4()
                occurence_doc['module'] = pmt_num  # TODO: fix wax
                occurence_doc['channel'] = pmt_num

                occurence_doc['time'] = time + sample_position - self.starttime

                data = snappy.compress(np.array(samples_occurrence,
                                                dtype=np.int16).tostring())

                # Convert raw samples into BSON format
                occurence_doc['data'] = Binary(data, 0)

                self.occurences.append(occurence_doc)

        if not self.collect_then_dump:
            self.handle_occurences()

    def handle_occurences(self):
        docs = self.occurences  # []

        # for occurences in list(self.chunks(self.occurences,
        # 1000)):

        #docs.append({'test' : 0,
        #                     'docs' : occurences})

        i = 0
        t0 = time.time() # start time
        t1 = time.time() # last time

        if self.repeater > 0:
            while (t1 - t0) < self.runtime:
                this_time = time.time()
                n = int((this_time - t1) * self.repeater)
                if n == 0:
                    continue

                t1 = this_time
                self.log.fatal('times %d', n)

                modified_docs = []
                doc = self.occurences[0]
                for _ in range(n):
                    i += 1
<<<<<<< HEAD
                    for doc in self.occurences:
                        doc['time'] += i * dt / self.repeater
                        doc['_id'] = uuid.uuid4()
                        modified_docs.append(doc.copy())

=======
                    doc['_id'] = uuid.uuid4()
                    doc['time'] += i * (t1 - t0) / self.repeater
                    modified_docs.append(doc.copy())

                if len(modified_docs) > 0:
                    self.log.fatal('size %d', len(modified_docs))
>>>>>>> 729fc971
                    self.raw_collection.insert(modified_docs,
                                               w=0)


        elif len(docs) > 0:
            t0 = time.time()
            self.raw_collection.insert(docs,
                                       w=0)
            t1 = time.time()

        self.occurences = []

<|MERGE_RESOLUTION|>--- conflicted
+++ resolved
@@ -275,20 +275,12 @@
                 doc = self.occurences[0]
                 for _ in range(n):
                     i += 1
-<<<<<<< HEAD
-                    for doc in self.occurences:
-                        doc['time'] += i * dt / self.repeater
-                        doc['_id'] = uuid.uuid4()
-                        modified_docs.append(doc.copy())
-
-=======
                     doc['_id'] = uuid.uuid4()
                     doc['time'] += i * (t1 - t0) / self.repeater
                     modified_docs.append(doc.copy())
 
                 if len(modified_docs) > 0:
                     self.log.fatal('size %d', len(modified_docs))
->>>>>>> 729fc971
                     self.raw_collection.insert(modified_docs,
                                                w=0)
 
