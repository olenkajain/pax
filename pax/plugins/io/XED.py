"""
This plug-in reads raw waveform data from a Xenon100 XED file.
The XED file format is documented in Guillaume Plante's PhD thesis.
This is code does not use the libxdio C-library though.

At the moment this plugin supports:
    - sequential reading as well as searching for a particular event;
    - reading a single XED file or an entire dataset (in a directory);
    - one 'chunk' per event, it raises an exception if it sees more than one chunk;
    - zle0 sample encoding, not raw;
    - bzip2 or uncompressed chunk data compression, not any other compression scheme.

None of these would be very difficult to fix, if we ever intend to do any large-scale
reprocessing of the XED-files we have.

Some metadata from the XED file is stored in event['metadata'], see the end of this
code for details.
"""

import bz2
import io

import numpy as np

import math
<<<<<<< HEAD
from pax import units
from pax.datastructure import Event, Occurrence
=======
from pax import core, plugin, units
from pax.datastructure import Event, Pulse
>>>>>>> 35b63588

from pax.plugins.io.FolderIO import InputFromFolder


xed_file_header = np.dtype([
    ("dataset_name", "S64"),
    ("creation_time", "<u4"),
    ("first_event_number", "<u4"),
    ("events_in_file", "<u4"),
    ("event_index_size", "<u4")
])

xed_event_header = np.dtype([
    ("dataset_name", "S64"),
    ("utc_time", "<u4"),
    ("utc_time_usec", "<u4"),
    ("event_number", "<u4"),
    ("chunks", "<u4"),
    # This is where the 'chunk layer' starts... but there always seems to be one chunk per event
    # I'll always assume this is true and raise an exception otherwise
    ("type", "S4"),
    ("size", "<u4"),
    ("sample_precision", "<i2"),
    # indicating compression type.. I'll assume bzip2 always
    ("flags", "<u2"),
    ("samples_in_event", "<u4"),
    ("voltage_range", "<f4"),
    ("sampling_frequency", "<f4"),
    ("channels", "<u4"),
])


class XedInput(InputFromFolder):

    file_extension = 'xed'

    def get_first_and_last_event_number(self, filename):
        """Return the first and last event number in file specified by filename"""
        with open(filename, 'rb') as xedfile:
            fmd = np.fromfile(xedfile, dtype=xed_file_header, count=1)[0]
            return fmd['first_event_number'], fmd['first_event_number'] + fmd['events_in_file'] - 1

    def close(self):
        """Close the currently open file"""
        self.current_xedfile.close()

    def open(self, filename):
        """Opens an XED file so we can start reading events"""
        self.current_xedfile = open(filename, 'rb')

        # Read in the file metadata
        self.file_metadata = np.fromfile(self.current_xedfile, dtype=xed_file_header, count=1)[0]
        self.event_positions = np.fromfile(self.current_xedfile, dtype=np.dtype("<u4"),
                                           count=self.file_metadata['event_index_size'])

        # Handle for special case of last XED file
        # Index size is larger than the actual number of events written:
        # The writer didn't know how many events there were left at s
        if self.file_metadata['events_in_file'] < self.file_metadata['event_index_size']:
            self.log.info(
                ("The XED file claims there are %d events in the file, "
                 "while the event position index has %d entries. \n"
                 "Is this the last XED file of a dataset?") %
                (self.file_metadata['events_in_file'], self.file_metadata['event_index_size'])
            )
            self.event_positions = self.event_positions[:self.file_metadata['events_in_file']]

    def get_single_event_in_current_file(self, event_position):

        # Seek to the requested event
        self.current_xedfile.seek(self.event_positions[event_position])

        # Read event metadata, check if we can read this event type.
        event_layer_metadata = np.fromfile(self.current_xedfile,
                                           dtype=xed_event_header,
                                           count=1)[0]
        if event_layer_metadata['chunks'] != 1:
            raise NotImplementedError("Can't read this XED file: event with %s chunks found!"
                                      % event_layer_metadata['chunks'])
        if event_layer_metadata['type'] != b'zle0':
            raise NotImplementedError("Still have to code grokking for sample type %s..."
                                      % event_layer_metadata['type'])

        # Check if voltage range and digitizer dt are the same as in the settings
        # If not, raise error. Would be simple matter to change settings dynamically, but that's weird.
        values_to_check = (
            ('Voltage range',   self.config['digitizer_voltage_range'],
             event_layer_metadata['voltage_range']),
            ('Digitizer dt',    self.config['sample_duration'],
             1 / (event_layer_metadata['sampling_frequency'] * units.Hz)),
        )
        for name, ini_value, xed_value in values_to_check:
            if ini_value != xed_value:
                raise RuntimeError(
                    '%s from XED event metadata (%s) is different from ini file setting (%s)!'
                    % (name, xed_value, ini_value)
                )

        # Read the channel bitmask to find out which channels are included in this event.
        # Lots of possibilities for errors here: 4-byte groupings, 1-byte groupings, little-endian...
        # Checked (for 14 events); agrees with channels from
        # LibXDIO->Moxie->MongoDB->MongoDBInput plugin
        mask_bytes = 4 * math.ceil(event_layer_metadata['channels'] / 32)
        mask_bits = np.unpackbits(np.fromfile(self.current_xedfile,
                                              dtype='uint8',
                                              count=mask_bytes))
        # +1 as first pmt is 1 in Xenon100
        channels_included = [i + 1 for i, bit in enumerate(reversed(mask_bits))
                             if bit == 1]

        # Decompress the event data (actually, the data from a single 'chunk')
        # into fake binary file
        # 28 is the chunk header size.
        data_to_decompress = self.current_xedfile.read(event_layer_metadata['size'] - 28 - mask_bytes)
        try:
            chunk_fake_file = io.BytesIO(bz2.decompress(data_to_decompress))
        except OSError:
            # Maybe it wasn't compressed after all? We can at least try
            # TODO: figure this out from flags
            chunk_fake_file = io.BytesIO(data_to_decompress)

        # Start building the event
        event = Event(
            n_channels=self.config['n_channels'],
            start_time=int(
                event_layer_metadata['utc_time'] * units.s +
                event_layer_metadata['utc_time_usec'] * units.us
            ),
            sample_duration=int(self.config['sample_duration']),
            length=event_layer_metadata['samples_in_event']
        )
        event.dataset_name = self.file_metadata['dataset_name'].decode("utf-8")
        event.event_number = int(event_layer_metadata['event_number'])

        # Loop over all channels in the event to get the pulses
        for channel_id in channels_included:

            # Read channel size (in 4bit words), subtract header size, convert
            # from 4-byte words to bytes
            channel_data_size = int(4 * (np.fromstring(chunk_fake_file.read(4),
                                                       dtype='<u4')[0] - 1))

            # Read the channel data into another fake binary file
            channel_fake_file = io.BytesIO(
                chunk_fake_file.read(channel_data_size))

            # Read the channel data control word by control word.
            # sample_position keeps track of where in the waveform a new
            # pulse should be placed.
            sample_position = 0
            while 1:

                # Is there a new control word?
                control_word_string = channel_fake_file.read(4)
                if not control_word_string:
                    break

                # Control words starting with zero indicate a number of sample PAIRS to skip
                control_word = int(
                    np.fromstring(control_word_string, dtype='<u4')[0])
                if control_word < 2 ** 31:
                    sample_position += 2 * control_word
                    continue

                # Control words starting with one indicate a number of sample PAIRS follow
                else:
                    # Subtract the control word flag
                    data_samples = 2 * (control_word - (2 ** 31))

                    # Note endianness
                    samples_pulse = np.fromstring(channel_fake_file.read(2 * data_samples),
                                                  dtype="<i2")

                    event.pulses.append(Pulse(
                        channel=channel_id,
                        left=sample_position,
                        raw_data=samples_pulse
                    ))
                    sample_position += len(samples_pulse)

        return event


# import time
# from pax.plugins.io.FolderIO import WriteToFolder
#
# class WriteXED(WriteToFolder):
#
#       UNFINISHED UNTESTED DRAFT
#
#     file_extension = 'xed'
#
#     def start_writing_file(self, filename):
#
#         self.current_xed = open(filename, 'wb')
#
#         # Write file header
#         np.array(dict(dataset_name='bla',
#                       creation_time=time.now(),
#                       first_event_number=0,                             # Should be updated on first write / at end
#                       events_in_file=self.config['events_per_file'],    # Should be updated at end
#                       event_index_size=self.config['events_per_file']).items(),
#                  dtype=xed_event_header).tofile(self.current_xed)
#
#         # Reserve space for event index
#         self.event_index = []
#         np.zeros(self.config['events_per_file'], dtype=np.dtype("<u4")).tofile(self.current_xed)
#
#     def write_event_to_current_file(self, event):
#
#         # Store current position in event index
#         self.event_index.append(self.current_xed.tell())
#
#         # Write event header
#         np.array(dict(dataset_name='bla',
#                       creation_time=time.now(),   # Is this right??
#                       utc_time=0,            # TODO: fix
#                       utc_time_usec=0,       # TODO: fix
#                       event_number=event.event_number,
#                       chunks=1,
#                       type='',  #??
#                       size=0,   #Should be updated at end
#                       sample_precision=0,    # TODO: fix
#                       flags=0,               # fix??
#                       samples_in_event=event.length(),
#                       voltage_range=self.config['digitizer_voltage_range'],
#                       sampling_frequency=0,  # TODO: fix
#                       channels=self.config['n_channels']).items(),
#                  dtype=xed_event_header).tofile(self.current_xed)
#
#         # Write channel mask field
#         # +1 as first pmt is 1 in Xenon100
#         # TODO: reverse this code
#         # channels_included = [i + 1 for i, bit in enumerate(reversed(mask_bits))
#         #                      if bit == 1]
#         # mask_bytes = 4 * math.ceil(event_layer_metadata['channels'] / 32)
#         # mask_bits = np.unpackbits(np.fromfile(self.current_xedfile,
#         #                                       dtype='uint8',
#         #                                       count=mask_bytes))
#
#         # TODO: Go back to event header to update size etc
#
#     def stop_writing_current_file(self):
#
#         # TODO: Go back to start, write event index, i.e. event position lookup table
#
#         self.current_xed.close()<|MERGE_RESOLUTION|>--- conflicted
+++ resolved
@@ -23,13 +23,8 @@
 import numpy as np
 
 import math
-<<<<<<< HEAD
 from pax import units
-from pax.datastructure import Event, Occurrence
-=======
-from pax import core, plugin, units
 from pax.datastructure import Event, Pulse
->>>>>>> 35b63588
 
 from pax.plugins.io.FolderIO import InputFromFolder
 
