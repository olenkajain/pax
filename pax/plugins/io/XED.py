"""
These plugins read & write raw waveform data from a Xenon100 XED file.
The XED file format is documented in Guillaume Plante's PhD thesis.
This is code does not use the libxdio C-library though.

<<<<<<< HEAD
The read plugin supports:
 - sequential reading and random access (XED has an index, so this is easy)
 - one 'XED chunk' per event, it raises an exception if it sees more than one chunk.
   This seems to be fine for all the XENON100 data I've looked at.
 - zle0 and raw sample encoding;
 - bzip2 or uncompressed chunk data compression, not any other compression scheme.
=======
At the moment this plugin supports:
    - sequential reading as well as searching for a particular event;
    - reading a single XED file or an entire dataset (in a directory);
    - one 'chunk' per event, it raises an exception if it sees more than one chunk;
    - zle0 sample encoding, not raw;
    - bzip2 or uncompressed chunk data compression, not any other compression scheme.
If an XED file has non-continuous event numbers, searching for individual events WILL NOT WORK
>>>>>>> bd307c57

The write plugin always writes zle0 XED files with bzip2 data compression.
"""


import bz2
import io
import time
from itertools import groupby
import math

import numpy as np

from pax import units
from pax.datastructure import Event, Pulse

from pax.FolderIO import InputFromFolder, WriteToFolder


xed_file_header = np.dtype([
    ("dataset_name", "S64"),
    ("creation_time", "<u4"),
    ("first_event_number", "<u4"),
    ("events_in_file", "<u4"),
    ("event_index_size", "<u4")
])

xed_event_header = np.dtype([
    ("dataset_name", "S64"),
    ("utc_time", "<u4"),
    ("utc_time_usec", "<u4"),
    ("event_number", "<u4"),
    ("chunks", "<u4"),
    # This is where the 'chunk layer' starts... but there always seems to be one chunk per event
    # I'll always assume this is true and raise an exception otherwise
    ("type", "S4"),
    ("size", "<u4"),
    ("sample_precision", "<i2"),
    ("flags", "<u2"),               # indicating compression type.. I'll assume bzip2 always
    ("samples_in_event", "<u4"),
    ("voltage_range", "<f4"),
    ("sampling_frequency", "<f4"),
    ("channels", "<u4"),
])


class ReadXED(InputFromFolder):

    file_extension = 'xed'

    def get_first_and_last_event_number(self, filename):
        """Return the first and last event number in file specified by filename"""
        with open(filename, 'rb') as xedfile:
            fmd = np.fromfile(xedfile, dtype=xed_file_header, count=1)[0]
            return (fmd['first_event_number'],
                    fmd['first_event_number'] + fmd['events_in_file'] - 1)

    def close(self):
        """Close the currently open file"""
        self.current_xedfile.close()

    def open(self, filename):
        """Opens an XED file so we can start reading events"""
        self.current_xedfile = open(filename, 'rb')

        # Read in the file metadata
        self.file_metadata = np.fromfile(self.current_xedfile,
                                         dtype=xed_file_header,
                                         count=1)[0]
        self.event_positions = np.fromfile(self.current_xedfile,
                                           dtype=np.dtype("<u4"),
                                           count=self.file_metadata['event_index_size'])

        # Handle for special case of last XED file
        # Index size is larger than the actual number of events written:
        # The writer didn't know how many events there were left when it started reserving space for index
        if self.file_metadata['events_in_file'] < self.file_metadata['event_index_size']:
            self.log.info(
                ("The XED file claims there are %d events in the file, "
                 "while the event position index has %d entries. \n"
                 "Is this the last XED file of a dataset?") %
                (self.file_metadata['events_in_file'], self.file_metadata['event_index_size'])
            )
            self.event_positions = self.event_positions[:self.file_metadata['events_in_file']]

    def get_single_event_in_current_file(self, event_number):
        # Determine event's index in the file. Assumes event numbers are continuous!!
        event_position = event_number - self.file_metadata['first_event_number']

        # Seek to the requested event
        self.current_xedfile.seek(self.event_positions[event_position])

        # Read event metadata, check if we can read this event type.
        event_layer_metadata = np.fromfile(self.current_xedfile,
                                           dtype=xed_event_header,
                                           count=1)[0]
        if event_layer_metadata['chunks'] != 1:
            raise NotImplementedError("Can't read this XED file: event with %s chunks found!"
                                      % event_layer_metadata['chunks'])

        # Check if voltage range and digitizer dt are the same as in the settings
        # If not, raise error. Would be simple matter to change settings dynamically, but that's weird.
        values_to_check = (
            ('Voltage range',   self.config['digitizer_voltage_range'],
             event_layer_metadata['voltage_range']),
            ('Digitizer dt',    self.config['sample_duration'],
             1 / (event_layer_metadata['sampling_frequency'] * units.Hz)),
        )
        for name, ini_value, xed_value in values_to_check:
            if ini_value != xed_value:
                raise RuntimeError(
                    '%s from XED event metadata (%s) is different from ini file setting (%s)!'
                    % (name, xed_value, ini_value)
                )

        # Start building the event
        event = Event(
            n_channels=self.config['n_channels'],
            start_time=int(
                event_layer_metadata['utc_time'] * units.s +
                event_layer_metadata['utc_time_usec'] * units.us
            ),
            sample_duration=int(self.config['sample_duration']),
            length=event_layer_metadata['samples_in_event']
        )
        event.dataset_name = self.file_metadata['dataset_name'].decode("utf-8")
        event.event_number = int(event_layer_metadata['event_number'])

        if event_layer_metadata['type'] == b'raw0':
            # Grok 'raw' XEDs - these probably come from the LED calibration

            # 4 unused bytes at start (part of 'chunk header')
            self.current_xedfile.read(4)

            # Data is just a big bunch of samples from one channel, then next channel, etc
            # Each channel has an equal number of samples.
            data = np.fromfile(self.current_xedfile,
                               dtype='<i2',
                               count=event_layer_metadata['channels'] *
                                     event_layer_metadata['samples_in_event'])
            data = np.reshape(data, (event_layer_metadata['channels'],
                                     event_layer_metadata['samples_in_event']))
            for ch_i, chdata in enumerate(data):
                event.pulses.append(Pulse(
                    channel=ch_i + 1,       # +1 as first channel is 1 in Xenon100
                    left=0,
                    raw_data=chdata
                ))

        elif event_layer_metadata['type'] == b'zle0':
            # Read the channel bitmask to find out which channels are included in this event.
            # Lots of possibilities for errors here: 4-byte groupings, 1-byte groupings, little-endian...
            # Checked (for 14 events); agrees with channels from
            # LibXDIO->Moxie->MongoDB->MongoDBInput plugin
            mask_bytes = 4 * math.ceil(event_layer_metadata['channels'] / 32)
            mask_bits = np.unpackbits(np.fromfile(self.current_xedfile,
                                                  dtype='uint8',
                                                  count=mask_bytes))

            # +1 as first pmt is 1 in Xenon100
            channels_included = [i + 1 for i, bit in enumerate(reversed(mask_bits))
                                 if bit == 1]

            # Decompress the event data (actually, the data from a single 'chunk')
            # into fake binary file (io.BytesIO)
            # 28 is the chunk header size.

            data_to_decompress = self.current_xedfile.read(event_layer_metadata['size'] - 28 - mask_bytes)
            try:
                chunk_fake_file = io.BytesIO(bz2.decompress(data_to_decompress))
            except OSError:
                # Maybe it wasn't compressed after all? We can at least try
                # TODO: figure this out from flags
                chunk_fake_file = io.BytesIO(data_to_decompress)

            # Loop over all channels in the event to get the pulses
            for channel_id in channels_included:
                # Read channel size (in 4bit words), subtract header size, convert
                # from 4-byte words to bytes
                channel_data_size = int(4 * (np.fromstring(chunk_fake_file.read(4),
                                                           dtype='<u4')[0] - 1))

                # Read the channel data into another fake binary file
                channel_fake_file = io.BytesIO(chunk_fake_file.read(channel_data_size))

                # Read the channel data control word by control word.
                # sample_position keeps track of where in the waveform a new
                # pulse should be placed.
                sample_position = 0
                while 1:
                    # Is there a new control word?
                    control_word_string = channel_fake_file.read(4)
                    if not control_word_string:
                        break

                    # Control words starting with zero indicate a number of sample PAIRS to skip
                    control_word = int(np.fromstring(control_word_string,
                                                     dtype='<u4')[0])
                    if control_word < 2 ** 31:
                        sample_position += 2 * control_word
                        continue

                    # Control words starting with one indicate a number of sample PAIRS follow
                    else:
                        # Subtract the control word flag
                        data_samples = 2 * (control_word - (2 ** 31))

                        # Note endianness
                        samples_pulse = np.fromstring(channel_fake_file.read(2 * data_samples),
                                                      dtype="<i2")

                        event.pulses.append(Pulse(
                            channel=channel_id,
                            left=sample_position,
                            raw_data=samples_pulse
                        ))

                        sample_position += len(samples_pulse)

        else:
            raise NotImplementedError("XED type %s not supported" % event_layer_metadata['type'])

        # Check we have read all data for this event

        if event_position != len(self.event_positions) - 1:
            current_pos = self.current_xedfile.tell()
            should_be_at_pos = self.event_positions[event_position + 1]
            if current_pos != should_be_at_pos:
                raise RuntimeError("Error during XED reading: after reading event %d from file "
                                   "(event number %d) we should be at position %d, but we are at position %d!" % (
                                       event_position, event.event_number, should_be_at_pos, current_pos))

        return event


class WriteXED(WriteToFolder):
    """
    The XED is written 'inside out' in memory, then written to disk
    This way we don't have to update size fields in headers.
    """

    file_extension = 'xed'

    def open(self, filename):
        self.current_xed = open(filename, 'wb')
        self.events = []
        self.first_event_number = None

    def skip_control_word(self, to_skip):
        if to_skip % 2 != 0:
            raise ValueError("to_skip must be even, you gave %d" % to_skip)
        if to_skip == 0:
            raise ValueError("to_skip cannot be 0")
        if self.config['skip2_bug']:
            # Write a series of skip 2 control words rather than one skip control word
            q = np.ones(to_skip / 2) * 2
            return q.astype('<u4').tobytes()
        else:
            return np.array([to_skip / 2], dtype='<u4').tobytes()

    def data_control_word(self, data_length):
        if data_length % 2 != 0:
            raise ValueError("Data length must be even, you gave %d" % data_length)
        if data_length == 0:
            raise ValueError("Data length cannot be 0")
        return np.array([2 ** 31 + data_length / 2], dtype='<u4').tobytes()

    def write_event_to_current_file(self, event):

        if self.first_event_number is None:
            self.first_event_number = event.event_number
        event_data = b''

        # First write the pulse data
        for channel, pulses_in_channel in groupby(event.pulses, key=lambda p: p.channel):
            pulses_in_channel = list(pulses_in_channel)
            channel_data = b''
            prevpulse = None
            for pulse in sorted(pulses_in_channel, key=lambda p: p.left):
                # Write skip control word, unless we're at the very start
                if pulse.left != 0:
                    if prevpulse is not None:
                        skip = pulse.left - prevpulse.right - 1
                    else:
                        skip = pulse.left
                    channel_data += self.skip_control_word(to_skip=skip)
                # Write data control word, then data
                channel_data += self.data_control_word(data_length=pulse.length)
                channel_data += pulse.raw_data.tobytes()
                prevpulse = pulse
            remaining = event.length() - prevpulse.right - 1
            # Write final skip control word
            if remaining != 0:
                channel_data += self.skip_control_word(to_skip=remaining)

            # Add the channel size to the start
            channel_data = np.array([1 + len(channel_data) / 4], dtype='<u4').tobytes() + channel_data
            # Add this to the event_data
            event_data += channel_data

        # Compress the event data so far
        event_data = bz2.compress(event_data, compresslevel=self.config['compresslevel'])

        channels_included = set([p.channel for p in event.pulses])

        if self.config['pmt_0_is_fake']:
            # Required size of the channel mask in bytes -- for some reason it needs to be rounded to 4-byte blocks
            n_mask_bytes = 4 * math.ceil((self.config['n_channels'] - 1) / 32)
            is_channel_included = np.zeros(n_mask_bytes * 8, dtype=np.int)
            for ch in range(1, self.config['n_channels'] - 1):
                is_channel_included[ch - 1] = ch in channels_included
        else:
            n_mask_bytes = 4 * math.ceil(self.config['n_channels'] / 32)
            is_channel_included = np.zeros(n_mask_bytes * 8, dtype=np.int)
            for ch in range(self.config['n_channels']):
                is_channel_included[ch] = ch in channels_included

        # Reverse channel included bits... for some reason?
        is_channel_included = is_channel_included[::-1]

        channel_mask = np.packbits(is_channel_included)

        # Add event header and channel mask to event data
        event_data_dict = dict(dataset_name=b'generated_by_pax',
                               utc_time=int(event.start_time / units.s),
                               utc_time_usec=int(event.start_time % units.s / units.us),
                               event_number=event.event_number,
                               chunks=1,
                               type=b'zle0',     # ??
                               size=28 + n_mask_bytes + len(event_data),    # 28 is the size of the chunk header
                               sample_precision=self.config['digitizer_bits'],
                               flags=2,    # Stolen from X100 files, probably
                               samples_in_event=event.length(),
                               voltage_range=self.config['digitizer_voltage_range'],
                               sampling_frequency=1 / self.config['sample_duration'] / units.Hz,
                               channels=self.config['n_channels'] - (1 if self.config['pmt_0_is_fake'] else 0))
        event_header_arr = _dict_to_numpy_recarray(event_data_dict, dtype=xed_event_header)
        event_data = event_header_arr.tobytes() + channel_mask.tobytes() + event_data

        self.events.append(event_data)

    def close(self):

        # Write file header
        file_header_dict = dict(dataset_name=b'generated_by_pax',
                                creation_time=time.time(),
                                first_event_number=self.first_event_number,
                                events_in_file=len(self.events),
                                event_index_size=len(self.events))
        _dict_to_numpy_recarray(file_header_dict, dtype=xed_file_header).tofile(self.current_xed)

        # Write event index. 80 is the event header size.
        event_index = np.cumsum(np.concatenate((np.array([0], dtype='<u4'),
                                                np.array([len(e) for e in self.events], dtype='<u4')[:-1])))
        event_index += 80 + 4 * len(event_index)
        # Arcane windows / linux difference here: on linux this gets converted to a 64-bit array???
        # astype('<u4') fixes it
        event_index.astype('<u4').tofile(self.current_xed)

        # Write event data
        for e in self.events:
            self.current_xed.write(e)

        self.current_xed.close()

        self.events = []
        self.first_event_number = None


def _dict_to_numpy_recarray(d, dtype):
    """Why is this so difficult? Stackoverflow says np.array(dict.items(), dtype=dt) should work, but it doesn't...
    """
    fieldnames = list(map(lambda x: x[0], dtype.descr))
    data_tuple = tuple(d[f] for f in fieldnames)
    return np.array([data_tuple], dtype=dtype)<|MERGE_RESOLUTION|>--- conflicted
+++ resolved
@@ -3,22 +3,14 @@
 The XED file format is documented in Guillaume Plante's PhD thesis.
 This is code does not use the libxdio C-library though.
 
-<<<<<<< HEAD
 The read plugin supports:
  - sequential reading and random access (XED has an index, so this is easy)
  - one 'XED chunk' per event, it raises an exception if it sees more than one chunk.
    This seems to be fine for all the XENON100 data I've looked at.
  - zle0 and raw sample encoding;
  - bzip2 or uncompressed chunk data compression, not any other compression scheme.
-=======
-At the moment this plugin supports:
-    - sequential reading as well as searching for a particular event;
-    - reading a single XED file or an entire dataset (in a directory);
-    - one 'chunk' per event, it raises an exception if it sees more than one chunk;
-    - zle0 sample encoding, not raw;
-    - bzip2 or uncompressed chunk data compression, not any other compression scheme.
+
 If an XED file has non-continuous event numbers, searching for individual events WILL NOT WORK
->>>>>>> bd307c57
 
 The write plugin always writes zle0 XED files with bzip2 data compression.
 """
