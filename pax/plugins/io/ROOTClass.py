import os
import re
import numpy as np
import ROOT
import rootpy.stl as stl

import pax      # For version number
from pax import plugin, datastructure

from rootpy.userdata import BINARY_PATH

overall_header = """
#include "TFile.h"
#include "TTree.h"
#include "TObject.h"
#include "TString.h"
#include <vector>

"""

class_template = """
{child_classes_code}

{ifndefs}
class {class_name} : public TObject {{

public:
{data_attributes}
    ClassDef({class_name}, {class_version});
}};

#endif

"""


def load_event_class(filename):
    """Read a C++ root class definition, generating dictionaries for vectors of classes"""
    # Find the classes defined in the file
    classnames = []
    with open(filename, 'r') as classfile:
        for line in classfile.readlines():
            m = re.match(r'class (\w*) ', line)
            if m:
                classnames.append(m.group(1))

    # Load the file in ROOT
    libname = os.path.splitext(filename)[0]+"_cpp"
    if os.path.exists(libname):
        if ROOT.gSystem.Load(libname) not in (0, 1):
            raise RuntimeError("failed to load the "
                               "library '{0}'".format(libname))
    else:
        ROOT.gROOT.ProcessLine('.L %s+' % filename)

    # Build the required dictionaries for the vectors of classes
    for name in classnames:
<<<<<<< HEAD
        stl.generate("std::vector<%s>" % name, "%s;<vector>" % filename, True)
        # ROOT.gInterpreter.GenerateDictionary("vector<%s>" % name, filename)

=======
        stl.generate("vector<%s>" % name, "%s;<vector>" % filename, True)
>>>>>>> 22ba0f2f

class WriteROOTClass(plugin.OutputPlugin):

    def startup(self):
        # TODO: dataset_name requires long string fields, Peak.type and Peak.detector would rather have short ones
        # Maybe the latter two should become enums?
        self.config.setdefault('buffer_size', 16000)
        self.config.setdefault('fields_to_ignore', ('all_hits', 'raw_data', 'sum_waveforms',
                                                    'hits', 'pulses'))
        self.config.setdefault('output_class_code', True)
        self._custom_types = []

        # TODO: add overwrite check
        # cleanup()
        self.f = ROOT.TFile(self.config['output_name'] + '.root', "RECREATE")
        self.event_tree = None

    def write_event(self, event):

        if not self.event_tree:
            if self.config['exclude_compilation_from_timer']:
                self.processor.timer.punch()

            # Construct the event tree
            self.event_tree = ROOT.TTree(self.config['tree_name'],
                                         'Tree with %s events from pax' % self.config['tpc_name'])

            # Get the event class C++ definition
            # Do this here, since it requires an instance (for length of arrays)
            # TODO: This fails if the first event doesn't have a peak!!
            class_code = overall_header + self._build_model_class(event)

            # Write the pax event class to an internal location
            # This way we don't get lots of autodict blablabla files in the output directory
            # TODO: How do we know BINARY_PATH/modules/.... is writeable for the user? Maybe use tempdir?
            pax_class_path = os.path.join(BINARY_PATH, 'modules', 'pax_event_class.cpp')
            with open(pax_class_path, mode='w') as outfile:
                outfile.write(class_code)

            # Write a copy of the event class to the working directory (if desired)
            if self.config['output_class_code']:
                with open('pax_event_class.cpp', mode='w') as outfile:
                    outfile.write(class_code)

            # Load the event class and make the event object
            load_event_class(pax_class_path)
            self.log.debug("Event class loaded, creating event")
            self.root_event = ROOT.Event()
            # TODO: setting the splitlevel to 0 or 99 seems to have no effect??
            self.event_tree.Branch('events', 'Event', self.root_event, self.config['buffer_size'], 99)

            if self.config['exclude_compilation_from_timer']:
                self.processor.timer.punch()

        # Last collection of each data model type seen
        self.last_collection = {}
        self.set_root_object_attrs(event, self.root_event)
        self.event_tree.Fill()

    def set_root_object_attrs(self, python_object, root_object):
        """Set attribute values of the root object based on data_model instance python object
        Returns nothing: modifies root_objetc in place
        """
        obj_name = python_object.__class__.__name__
        fields_to_ignore = self.config['fields_to_ignore']
        list_field_info = python_object.get_list_field_info()

        for field_name, field_value in python_object.get_fields_data():
            if field_name in fields_to_ignore:
                continue

            elif isinstance(field_value, list):
                # Collection field -- recursively initialize collection elements
                element_name = list_field_info[field_name].__name__
                list_of_elements = getattr(python_object, field_name)

                root_vector = getattr(root_object, field_name)
                root_vector.clear()
                for element_python_object in list_of_elements:
                    element_root_object = getattr(ROOT, element_name)()
                    self.set_root_object_attrs(element_python_object, element_root_object)
                    root_vector.push_back(element_root_object)
                self.last_collection[element_name] = list_of_elements

            elif isinstance(field_value, np.ndarray):
                # Unfortunately we can't store numpy arrays directly into ROOT's ROOT.PyXXXBuffer.
                # Doing so will not give an error, but the data will be mangled!
                # Instead we'd have to use python's old array module...
                # For now we'll simply store the elements one-by-one
                # This isn't very efficient, but it seems the speed is still good.
                root_field = getattr(root_object, field_name)
                for i, x in enumerate(field_value):
                    root_field[i] = x

            else:
                # Everything else apparently just works magically:
                setattr(root_object, field_name, field_value)

        # Add values to user-defined fields
        for field_name, field_type, field_code in self.config['extra_fields'].get(obj_name, []):
            field = getattr(root_object, field_name)
            exec(field_code, dict(root_object=root_object, python_object=python_object, field=field, self=self))

    def _get_index(self, py_object):
        """Return index of py_object in last collection of models of corresponding type seen in event"""
        return self.last_collection[py_object.__class__.__name__].index(py_object)

    def write_to_disk(self):
        if self.event_tree:
            self.event_tree.Write()

    def shutdown(self):
        self.write_to_disk()
        if self.f:
            self.f.Close()

    def _build_model_class(self, model):
        """Return ROOT C++ class definition corresponding to instance of data_model.Model
        """
        model_name = model.__class__.__name__
        self.log.debug('Building ROOT class for %s' % model_name)

        type_mapping = {'float':    'Float_t',
                        'float64':  'Double_t',
                        'float32':  'Float_t',
                        'int':      'Int_t',
                        'int16':    'Short_t',
                        'int32':    'Int_t',
                        'int64':    'Long64_t',
                        'bool':     'Bool_t',
                        'bool_':    'Bool_t',
                        'long':     'Long64_t',
                        'str':      'TString'}

        list_field_info = model.get_list_field_info()
        class_attributes = ''
        child_classes_code = ''
        for field_name, field_value in sorted(model.get_fields_data()):
            if field_name in self.config['fields_to_ignore']:
                continue

            # Collections (e.g. event.peaks)
            elif field_name in list_field_info:
                element_model_name = list_field_info[field_name].__name__
                self.log.debug("List column %s encountered. Type is %s" % (field_name, element_model_name))
                if element_model_name not in self._custom_types:
                    self._custom_types.append(element_model_name)
                    if not len(field_value):
                        self.log.warning("Don't have a %s instance to use: making default one..." % element_model_name)
                        source = list_field_info[field_name]()
                    else:
                        source = field_value[0]
                    child_classes_code += '\n' + self._build_model_class(source)
                class_attributes += '\tstd::vector <%s>  %s;\n' % (element_model_name, field_name)

            # Numpy array (assumed fixed-length, 1-d)
            elif isinstance(field_value, np.ndarray):
                class_attributes += '\t%s  %s[%d];\n' % (type_mapping[field_value.dtype.type.__name__],
                                                         field_name, len(field_value))

            # Everything else (int, float, bool)
            else:
                class_attributes += '\t%s  %s;\n' % (type_mapping[type(field_value).__name__],
                                                     field_name)

        # Add any user-defined extra fields
        for field_name, field_type, field_code in self.config['extra_fields'].get(model_name, []):
            class_attributes += '\t%s %s;\n' % (field_type, field_name)

        define = "#ifndef %s" % (model_name.upper() + "\n") + "#define %s " % (model_name.upper() + "\n")

        return class_template.format(ifndefs=define, class_name=model_name,
                                     data_attributes=class_attributes,
                                     child_classes_code=child_classes_code,
                                     class_version=pax.__version__.replace('.', ''))


class ReadROOTClass(plugin.InputPlugin):

    def startup(self):
        # Make sure to store the file as an attribute, else it will go out of scope -> garbage collected -> you die
        full_name = os.path.join(BINARY_PATH, 'modules', 'pax_event_class.cpp')
        if not os.path.exists(full_name):
            raise ValueError("You must provide pax_event_class.cpp in the current directory to read the ROOT format.\n"
                             "Looking for a nice project? Please fix this!")
        load_event_class(full_name)
        if not os.path.exists(self.config['input_name']):
            raise ValueError("Input file %s does not exist" % self.config['input_name'])
        self.f = ROOT.TFile(self.config['input_name'])
        self.t = self.f.Get(self.config['tree_name'])
        self.number_of_events = self.t.GetEntries()
        # TODO: read in event numbers, so we can select events!

    def get_events(self):
        for event_i in range(self.number_of_events):
            self.t.GetEntry(event_i)
            root_event = self.t.events
            event = datastructure.Event(n_channels=root_event.n_channels,
                                        start_time=root_event.start_time,
                                        sample_duration=root_event.sample_duration,
                                        stop_time=root_event.stop_time)
            self.set_python_object_attrs(root_event, event, self.config['fields_to_ignore'])
            yield event

    def set_python_object_attrs(self, root_object, py_object, fields_to_ignore):
        """Sets attribute values of py_object to corresponding values in ROOT_object
        Returns nothing (modifies py_object in place)
        """
        for field_name, default_value in py_object.get_fields_data():

            if field_name in fields_to_ignore:
                continue

            try:
                root_value = getattr(root_object, field_name)
            except AttributeError:
                # Value not present in root object (e.g. event.all_hits)
                self.log.debug("%s not in root object?" % field_name)
                continue

            if isinstance(default_value, list):
                child_class_name = py_object.get_list_field_info()[field_name].__name__
                result = []
                for child_i in range(len(root_value)):
                    child_py_object = getattr(datastructure, child_class_name)()
                    self.set_python_object_attrs(root_value[child_i], child_py_object, fields_to_ignore)
                    result.append(child_py_object)

            elif isinstance(default_value, np.ndarray):
                try:
                    if not len(root_value):
                        # Empty! no point to assign the value. Errors for structured array.
                        continue
                except TypeError:
                    self.log.warning("Strange error in numpy array field %s, type from ROOT object is %s, "
                                     "which is not iterable!" % (field_name, type(root_value)))
                    continue
                # Use list() for same reason as described above in WriteROOTClass:
                # Something is wrong with letting the root buffers interact with numpy arrays directly
                result = np.array(list(root_value), dtype=default_value.dtype)

            else:
                result = root_value

            setattr(py_object, field_name, result)<|MERGE_RESOLUTION|>--- conflicted
+++ resolved
@@ -55,13 +55,8 @@
 
     # Build the required dictionaries for the vectors of classes
     for name in classnames:
-<<<<<<< HEAD
         stl.generate("std::vector<%s>" % name, "%s;<vector>" % filename, True)
-        # ROOT.gInterpreter.GenerateDictionary("vector<%s>" % name, filename)
-
-=======
-        stl.generate("vector<%s>" % name, "%s;<vector>" % filename, True)
->>>>>>> 22ba0f2f
+
 
 class WriteROOTClass(plugin.OutputPlugin):
 
@@ -215,7 +210,8 @@
                     else:
                         source = field_value[0]
                     child_classes_code += '\n' + self._build_model_class(source)
-                class_attributes += '\tstd::vector <%s>  %s;\n' % (element_model_name, field_name)
+                class_attributes += '\tvector <%s>  %s;\n' % (element_model_name,
+                                                              field_name)
 
             # Numpy array (assumed fixed-length, 1-d)
             elif isinstance(field_value, np.ndarray):
