"""Interactive plotting

Use matplotlib to display various things about the event.
"""

import random
import os

import matplotlib.pyplot as plt
from mpl_toolkits.mplot3d import Axes3D  # noqa
from matplotlib.patches import Rectangle
import numpy as np

import time
from pax import plugin, units


class PlotBase(plugin.OutputPlugin):

    def startup(self):
        if self.config['output_dir'] is not None:
            self.output_dir = self.config['output_dir']
            if not os.path.exists(self.output_dir):
                os.makedirs(self.output_dir)
        else:
            self.output_dir = None

        self.size_multiplier = self.config.get('size_multiplier', 1)
        self.horizontal_size_multiplier = self.config.get('horizontal_size_multiplier', 1)

        self.skip_counter = 0
        # Convert times in samples to times in us: need to know how many samples / us
        self.samples_to_us = self.config['sample_duration'] / units.us

        self.peak_colors = {
            's1':   'blue',
            's2':   'green',
            'lone_hit': '0.75'
        }

        self.substartup()

    def substartup(self):
        pass

    def write_event(self, event):
        # Should we plot or skip?
        if self.skip_counter:
            self.skip_counter -= 1
            self.log.debug("Skipping this event due to plot_every = %s. "
                           "Skip counter at %s" % (self.config['plot_every'], self.skip_counter))
            return

        self.plot_event(event)
        self.finalize_plot(event.event_number)

    def plot_event(self, event):
        raise NotImplementedError()

    def finalize_plot(self, event_number=0):
        """Finalize plotting, send to screen/file, then closes plot properly (avoids runtimewarning / memory leak).
        """
        if self.output_dir:
            if self.config['plot_format'] == 'pdf':
                plt.savefig(self.output_dir + '/%06d.pdf' % event_number, format='pdf')
            else:
                plt.savefig(self.output_dir + '/%06d.png' % event_number)
        else:
            plt.show(block=False)
            self.log.info("Hit enter to continue...")
            input()
        plt.close()
        self.skip_counter = self.config['plot_every'] - 1

    def plot_waveform(self, event, left=0, right=None, pad=0,
                      show_peaks=False, show_legend=True, log_y_axis=False, scale=1):
        """
        Plot part of an event's sum waveform. Defined in base class to ensure a uniform style
        """
        if right is None:
            right = event.length() - 1
        lefti = max(0, left - pad)
        righti = min(right + pad, event.length() - 1)
        nsamples = 1 + righti - lefti
        dt = event.sample_duration * units.ns

        xvalues = np.arange(lefti * dt / units.us,  # 10+ labels will be cut later, prevents off by one errors
                            (10 + righti) * dt / units.us,
                            dt / units.us)
        xvalues = xvalues[:nsamples]

        plt.autoscale(True, axis='y', tight=True)
        plt.xlim((xvalues[0], xvalues[-1]))

        if log_y_axis:
            plt.yscale('log')
            plt.ylabel('Amplitude + 1 (pe/bin)')
            y_offset = 1
        else:
            plt.ylabel('Amplitude (pe/bin)')
            y_offset = 0
        plt.xlabel('Time (us)')

        for w in self.config['waveforms_to_plot']:
            waveform = event.get_sum_waveform(w['internal_name'])
            plt.plot(xvalues,
                     (waveform.samples[lefti:righti + 1] + y_offset) * scale,
                     label=w['plot_label'],
                     color=w.get('color', 'gray'),
                     drawstyle=w.get('drawstyle'),
                     alpha=w.get('alpha', 1))
        if log_y_axis:
            plt.ylim((0.9, plt.ylim()[1]))

        self.draw_trigger_mark(1 if log_y_axis else 0)

        if show_peaks and event.peaks:
            self.color_peak_ranges(event)
            # Don't rely on max_y to actually be the max height,
            # Possibly the waveform is highest outside a peak.
            max_y = max([p.height for p in event.peaks])

            for peak in event.peaks:
                if peak.type == 'lone_hit':
                    continue
                textcolor = 'black' if peak.detector == 'tpc' else 'red'

                x = peak.index_of_maximum * self.samples_to_us
                y = peak.height
                if log_y_axis:
                    y += 1
                    ytext = y
                    arrowprops = None
                    # max ensures ytext comes out positive (well, if y is)
                    # and that the text is never below the peak
                    # if max_y != 0:
                    #    ytext = max(y, y * (3-2*y/max_y))
                    # else:
                else:
                    ytext = max(y, y + (max_y - y) * (0.05 + 0.2 * random.random()))
                    arrowprops = dict(arrowstyle="fancy",
                                      fc="0.6", ec="none",
                                      connectionstyle="angle3,"
                                                      "angleA=0,"
                                                      "angleB=-90")
                plt.hlines(y, (peak.left - 1) * self.samples_to_us,
                           peak.right * self.samples_to_us)
                plt.annotate('%s:%s' % (peak.type, int(peak.area)),
                             xy=(x, y),
                             xytext=(x, ytext),
                             arrowprops=arrowprops,
                             color=textcolor)

        if show_legend:
            legend = plt.legend(loc='upper left', prop={'size': 10})
            if legend and legend.get_frame():
                legend.get_frame().set_alpha(0.5)

    def color_peak_ranges(self, event):
        # Separated so PlotChannelWaveforms2D can also call it
        for peak in event.peaks:
            shade_color = self.peak_colors.get(peak.type, 'black') if peak.detector == 'tpc' else 'red'
            plt.axvspan((peak.left - 1) * self.samples_to_us,
                        peak.right * self.samples_to_us,
                        color=shade_color,
                        alpha=0.1)

    def draw_trigger_mark(self, y=0):
        # Draw a marker (orange star) indicating the event's trigger time
        trigger_time = self.config.get('trigger_time_in_event', None)
        if trigger_time is not None:
            plt.gca().plot([trigger_time / units.us], [y], '*', color='orange', markersize=10)


class PlotSumWaveformLargestS2(PlotBase):

    def plot_event(self, event, show_legend=False):
        if not event.S2s():
            self.log.debug("Can't plot the largest S2: there aren't any S2s in this event.")
            plt.title('No S2 in event')
            return

        largest_s2 = sorted(event.S2s(), key=lambda x: x.area,
                            reverse=True)[0]

        pad = 200 if largest_s2.height > 100 else 50

        self.plot_waveform(event, left=largest_s2.left, right=largest_s2.right,
                           pad=pad, show_legend=show_legend, log_y_axis=self.config['log_scale_s2'])

        time = largest_s2.index_of_maximum * self.samples_to_us

        plt.title("S2 at %.1f us" % time)


class PlotSumWaveformLargestS1(PlotBase):

    def plot_event(self, event, show_legend=False):
        if not event.S1s():
            self.log.debug("Can't plot the largest S1: there aren't any S1s in this event.")
            plt.title('No S1 in event')
            return

        largest_s1 = sorted(event.S1s(), key=lambda x: x.area,
                            reverse=True)[0]

        self.plot_waveform(event, left=largest_s1.left, right=largest_s1.right,
                           pad=10, show_legend=show_legend, log_y_axis=self.config['log_scale_s1'])

        time = largest_s1.index_of_maximum * self.samples_to_us

        plt.title("S1 at %.1f us" % time)


class PlotSumWaveformEntireEvent(PlotBase):

    def plot_event(self, event, show_legend=True):
        self.plot_waveform(event, show_peaks=True, show_legend=show_legend,
                           log_y_axis=self.config['log_scale_entire_event'])


class PlottingHitPattern(PlotBase):

    def substartup(self):
        self.channels_top = self.config['channels_top']
        self.channels_bottom = self.config['channels_bottom']
        self.pmt_locations = self.config['pmt_locations']

    def _plot(self, peak, ax, pmts):
        area = []
        points = []
        for pmt in pmts:
            area.append(peak.area_per_channel[pmt])
            points.append((self.pmt_locations[pmt]['x'],
                           self.pmt_locations[pmt]['y']))

        area = np.array(area)
        total_area = np.sum(area[area > 0])
        c = ax.scatter(*zip(*points), s=5000 * area / total_area, c=area, cmap=plt.cm.hot)
        c.set_alpha(0.75)
        ax.set_xticklabels([])
        ax.set_yticklabels([])

    def plot_event(self, event, show=('S1', 'S2'), show_dominant_array_only=True, subplots_to_use=None):
        if subplots_to_use is None:
            f, ((ax1, ax2), (ax3, ax4)) = plt.subplots(2, 2, sharex='col', sharey='row')
            subplots_to_use = [ax1, ax2, ax3, ax4]

        for peak_type, dominant_array in (
                ('S1', 'bottom'), ('S2', 'top')):
            if peak_type not in show:
                continue
            peak_list = getattr(event, peak_type + 's')()
            if peak_list and len(peak_list) >= 1:
                peak = peak_list[0]
                for array in ('top', 'bottom'):
                    if show_dominant_array_only and array != dominant_array:
                        continue
                    ax = subplots_to_use.pop(0)
                    ax.set_title('%s %s' % (peak_type, array))

                    self._plot(peak, ax, getattr(self, 'channels_%s' % array))


class PlotChannelWaveforms3D(PlotBase):  # user sets variables xlim, ylim for 3D plot

    """Plot an event

    Will make a fancy '3D' plot with different y positions for all channels. User sets variables for plot.
    """

    def plot_event(self, event):
        dt = self.config['sample_duration']
        # top : 1-98, bottom : 99-178, Top Shield Array: PMTs 179..210, Bottom Shield Array: PMTs 211..242
        ylim_channel_start = 0
        ylim_channel_end = 242
        xlim_time_start = 0  # s1: 205.5 , s2: 260
        xlim_time_end = 400  # [us] S1: 206.5, s2: 270

        # [pe/(bin*V)] = time_resolution [s/bin]
        #               / ( resistor [V*s/C] * gain [] * amplification [] * electric_charge [C/pe] )
        # For Xenon100 (gain 2e6, amplification 10, resistor 50, time resolution 10ns/bin),
        # this gives 62.4 pe/(bin*V), so 1 pe/bin is 16.0 mV; 1 mV is 0.0624 pe/bin.

        fig = plt.figure(figsize=(self.size_multiplier * 4, self.size_multiplier * 2))
        ax = fig.gca(projection='3d')

        # Plot each individual pulse
        global_max_amplitude = 0
        for oc in event.pulses:
            start_index = oc.left
            channel = oc.channel
            end_index = oc.right

            # Takes only channels in the range we want to plot
            if not ylim_channel_start <= channel <= ylim_channel_end:
                continue

            # Take only pulses that start in the time window
            # -- But don't you also want pulses which start outside, but end inside the window?
            if not xlim_time_start * 100 <= start_index <= xlim_time_end * 100:
                continue

            waveform = event.channel_waveforms[channel, start_index: end_index + 1]
            if self.config['log_scale']:
                # TODO: this will still give nan's if waveform drops below 1 pe_nominal / bin...
                waveform = np.log10(1 + waveform)

            # We need to keep track of this, apparently gca can't scale itself?
            global_max_amplitude = max(np.max(waveform), global_max_amplitude)

            ax.plot(
                np.linspace(start_index, start_index + len(waveform) - 1, len(waveform)) * dt / units.us,
                channel * np.ones(len(waveform)),
                zs=waveform,
                zdir='z',
                label=str(channel)
            )

        # Plot the sum waveform
        lefti = xlim_time_start * 100
        righti = xlim_time_end * 100
        waveform = event.get_sum_waveform('tpc').samples[lefti:righti]
        scale = global_max_amplitude / np.max(waveform)
        time = np.array(np.linspace(lefti, righti, righti - lefti))
        ax.plot(
            time / 100,
            (ylim_channel_end + 1) * np.ones(len(waveform)),  # time to micro sec
            zs=waveform * scale,
            zdir='z',
            label=str(channel)
        )

        ax.set_xlabel('Time [$\mu$s]')
        ax.set_xlim3d(xlim_time_start, xlim_time_end)

        ax.set_ylabel('Channel number')
        ax.set_ylim3d(ylim_channel_start, ylim_channel_end)

        zlabel = 'Pulse height [pe_nominal / %d ns]' % (self.config['sample_duration'] / units.ns)
        if self.config['log_scale']:
            zlabel = 'Log10 1 + ' + zlabel
        ax.set_zlabel(zlabel)
        ax.set_zlim3d(0, global_max_amplitude)

        plt.tight_layout()


class PlotChannelWaveforms2D(PlotBase):

    """ Plots the pulses in each channel, like like PlotChannelWaveforms3D, but seen from above

    Circles in the bottom subplot show when individual photo-electrons arrived in each channel .
    Circle color indicates log(peak amplitude / noise amplitude), size indicates peak integral.
    """

    def plot_event(self, event):
        time_scale = self.config['sample_duration'] / units.us

        # TODO: change from lines to squares
        for oc in event.pulses:
            if oc.height is None:
                # Maybe gain was 0 or something
                # TODO: plot these too, in a different color
                continue

<<<<<<< HEAD
            # Choose a color for this occurrence based on amplitude
=======
            # Choose a color for this pulse based on amplitude
>>>>>>> 35b63588
            # color_factor = np.clip(np.log10(oc.height) / 2, 0, 1)
            color_factor = 0

            plt.gca().add_patch(Rectangle((oc.left * time_scale, oc.channel), oc.length * time_scale, 1,
                                          facecolor=plt.cm.gnuplot2(color_factor),
                                          edgecolor='none',
                                          alpha=0.5))

        # Plot the channel peaks as dots
        self.log.debug('Plotting channel peaks...')

        result = []
        for hit in event.all_hits:
            color_factor = min(hit.height / hit.noise_sigma, 15)/15
            result.append([
                (0.5 + hit.index_of_maximum) * time_scale,             # X
                0.5 + hit.channel,                                     # Y
                color_factor,                                          # Color (in [0,1] -> [Blue, Red])
                10 * min(10, hit.area),                                # Size
                (1 if hit.is_rejected else 0),                         # Is rejected? If not, will make green
            ])
        if len(result) != 0:
            rgba_colors = np.zeros((len(result), 4))
            result = np.array(result).T
            rgba_colors[:, 0] = (1 - result[4]) * result[2]                     # R
            rgba_colors[:, 1] = result[4]                 # G
            rgba_colors[:, 2] = (1 - result[4]) * (1 - result[2])                 # B
            rgba_colors[:, 3] = 1                             # A
            plt.scatter(result[0], result[1], c=rgba_colors, s=result[3], edgecolor=None, lw=0)

        # Plot the bottom/top/veto boundaries
        # Assumes the detector names' lexical order is the same as the channel order!
        channel_ranges = [
            ('top',     min(self.config['channels_top'])),
            ('bottom',  min(self.config['channels_bottom'])),
        ]
        for det, chs in self.config['channels_in_detector'].items():
            if det == 'tpc':
                continue
            channel_ranges.append((det, min(chs)))

        # Annotate the channel groups and boundaries
        for i in range(len(channel_ranges)):
            plt.plot(
                [0, event.length() * time_scale],
                [channel_ranges[i][1]] * 2,
                color='black', alpha=0.2)
            plt.text(
                0.03 * event.length() * time_scale,
                (channel_ranges[i][1] +
                    (channel_ranges[i + 1][1] if i < len(channel_ranges) - 1 else self.config['n_channels'])
                 ) / 2,
                channel_ranges[i][0])

        # Information about suspicious channels
        suspicious_channels = np.where(event.is_channel_suspicious)[0]
        if len(suspicious_channels):
            plt.text(
                0,
                0,
                'Suspicious channels (# of hits rejected): ' + ', '.join([
                    '%s (%s)' % (ch, event.n_hits_rejected[ch]) for ch in suspicious_channels
                ]),
                {'size': 8})

        # Color the peak ranges, place the trigger mark
        self.color_peak_ranges(event)
        self.draw_trigger_mark(0)

        # Make sure we always see all channels
        plt.xlim((0, event.length() * time_scale))
        plt.ylim((0, self.config['n_channels']))

        plt.xlabel('Time (us)')
        plt.ylabel('PMT channel')
        plt.gca().invert_yaxis()    # To ensure top channels (low numbers) appear above bottom channels (high numbers)


class PlotEventSummary(PlotBase):

    def plot_event(self, event):
        """
        Combines several plots into a nice summary plot
        """

        rows = 3
        cols = 4
        if not self.config['plot_largest_peaks']:
            rows -= 1

        plt.figure(figsize=(self.horizontal_size_multiplier * self.size_multiplier * cols, self.size_multiplier * rows))

        # Show the title
        # If there is no trigger time, show the event start time in the title
        trigger_time_ns = (event.start_time + self.config.get('trigger_time_in_event', 0)) / units.ns
        title = 'Event %s from %s -- recorded at %s UTC, %09d ns' % (
            event.event_number, event.dataset_name,
            time.strftime("%Y/%m/%d, %H:%M:%S", time.gmtime(trigger_time_ns / 10 ** 9)),
            trigger_time_ns % (10 ** 9))
        plt.suptitle(title, fontsize=18)

        if self.config['plot_largest_peaks']:

            self.log.debug("Plotting largest S1...")
            plt.subplot2grid((rows, cols), (0, 0))
            q = PlotSumWaveformLargestS1(self.config, self.processor)
            q.plot_event(event, show_legend=False)

            self.log.debug("Plotting largest S2...")
            ax = plt.subplot2grid((rows, cols), (0, 3))
            ax.yaxis.set_label_position("right")
            ax.yaxis.set_ticks_position("right")
            q = PlotSumWaveformLargestS2(self.config, self.processor)
            q.plot_event(event, show_legend=False)

            self.log.debug("Plotting hitpatterns...")
            q = PlottingHitPattern(self.config, self.processor)
            q.plot_event(event, show_dominant_array_only=True, subplots_to_use=[
                plt.subplot2grid((rows, cols), (0, 1)),
                plt.subplot2grid((rows, cols), (0, 2))
            ])

        self.log.debug("Plotting sum waveform...")
        sumw_ax = plt.subplot2grid((rows, cols), (rows - 2, 0), colspan=cols)
        q = PlotSumWaveformEntireEvent(self.config, self.processor)
        q.plot_event(event, show_legend=True)

        self.log.debug("Plotting channel waveforms...")
        plt.subplot2grid((rows, cols), (rows - 1, 0), colspan=cols, sharex=sumw_ax)
        q = PlotChannelWaveforms2D(self.config, self.processor)
        q.plot_event(event)

        plt.tight_layout()

        # Make some room for the title
        plt.subplots_adjust(top=1 - 0.12 * 4 / self.size_multiplier)<|MERGE_RESOLUTION|>--- conflicted
+++ resolved
@@ -364,11 +364,7 @@
                 # TODO: plot these too, in a different color
                 continue
 
-<<<<<<< HEAD
-            # Choose a color for this occurrence based on amplitude
-=======
             # Choose a color for this pulse based on amplitude
->>>>>>> 35b63588
             # color_factor = np.clip(np.log10(oc.height) / 2, 0, 1)
             color_factor = 0
 
