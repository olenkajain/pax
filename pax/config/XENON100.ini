--- conflicted
+++ resolved
@@ -182,14 +182,11 @@
 # Goodness of fit statistic to use 'chi2' or 'chi2gamma'
 statistic = 'chi2gamma'
 
-<<<<<<< HEAD
 # Which confidence levels to compute (default values are 1 and 2 sigma for chi2gamma)
 confidence_levels = [2.3, 6.18]
 
 # Make a plot for each reconstructed position, including optional contours
 plot_position = False
-=======
->>>>>>> 5f03e70e
 
 [RobustWeightedMean.PosRecRobustWeightedMean]
 # Remove PMTs that are more than ... away in each step
@@ -276,14 +273,10 @@
 
 # Light distribution
 s2_patterns_file =                    's2_xy_patterns_map_XENON100_Xerawdp0.4.5.json.gz'
-<<<<<<< HEAD
 s2_patterns_zoom_factor =             4                   # Upsample S2 pattern map by this factor (in both dimensions, so memory usage grows quadratically)
-=======
-s2_patterns_zoom_factor =             2                   # Upsample S2 pattern map by this factor (in both dimensions, so memory usage grows quadratically)
 s1_patterns_file =                    's1_xyz_patterns_xenon100.json.gz'
 s1_patterns_zoom_factor =             2
 
->>>>>>> 5f03e70e
 s2_mean_area_fraction_top =           0.555               # S2 asymmetry average = 0.11, top fraction = (1 + A)/2. Todo: check / add ref!
 
 # Compensate for channel 1 and 2 problem visible in LED calibration, but not in real data
