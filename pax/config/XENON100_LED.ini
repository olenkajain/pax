--- conflicted
+++ resolved
@@ -20,14 +20,8 @@
 # Don't ignore all_hits and pulses -- that's what we're after!
 # We do have to ignore 'hits' (the peak field) even though there are no peaks: see TableWriter startup code
 fields_to_ignore = ['channel_waveforms',
-<<<<<<< HEAD
-                    'raw_data',
-                   'hits'
-                   ]
-=======
                     'hits',
                     'raw_data']
->>>>>>> e42062b4
 
 [DEFAULT]
 # Set the gains to the reference gain -- easier to calibrate the gain from this
