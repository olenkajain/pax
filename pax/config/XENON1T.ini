##
# XENON1T - configuration settings
##

[pax]
parent_configuration = "_base"
look_for_config_in_runs_db = True

input = 'Zip.ReadZipped'
decoder_plugin = 'Pickle.DecodeZPickle'

# Digital signal processing - if you want to repeat any of this,
# you need to go back to raw data and start from scratch
dsp = [
            # Do some sanity checks / cleaning on pulses
            'CheckPulses.SortPulses',
            'CheckPulses.ConcatenateAdjacentPulses',
            'CheckPulses.CheckBoundsAndCount',

            # Find individual hits
            'HitFinder.FindHits',

            # Combine hits into rough clusters = peaks
            'BuildPeaks.GapSizeClustering',

            # Reject hits in noisy channels
            'RejectNoiseHits.RejectNoiseHits',
            'SumWaveform.SumWaveform',  # Must do this AFTER noisy hit rejection!

            # Refine the clustering / split peaks
            'LocalMinimumClustering.LocalMinimumClustering',
            'NaturalBreaksClustering.NaturalBreaksClustering',

            # Compute sum-waveform and hit-dependent properties for each peak
            'BasicProperties.BasicProperties',
            'BasicProperties.SumWaveformProperties',
            'BasicProperties.CountCoincidentNoisePulses'
     ]

# Compute peak properties: can be redone from processed data file
compute_properties = [
                        'WeightedSum.PosRecWeightedSum',
                        'MaxPMT.PosRecMaxPMT',
                        'RobustWeightedMean.PosRecRobustWeightedMean',
                        'NeuralNet.PosRecNeuralNet',
                        'TopPatternFit.PosRecTopPatternFit',
                        'HitpatternSpread.HitpatternSpread',
                     ]

# Final stage with 'risky' operations: peak classification, S1/S2 pairing, corrections
# Intentionally last, so reclassification takes least work
pre_analysis = [
                # Classify the clusters based on the properties
                'ClassifyPeaks.AdHocClassification1T',

                # Do 3d posrec on the S1s (would like to do this earlier on all peaks, but performance...)
                # 'ThreeDPatternFit.PosRecThreeDPatternFit',

                # Combine S1 and S2 into pairs = interactions and compute properties
                # which depend on S1 AND S2 specific information (i.e. z-corrections)
                'BuildInteractions.BuildInteractions',
                'BuildInteractions.BasicInteractionProperties',
               ]

[MongoDB]
# MongoDB connection information. Unfortunately only the Stockholm mirror allows public access.
host = 'copslx50.fysik.su.se'
port = 27017
user = 'pax'

# Host on which the acquisition monitor data resides
acquisition_monitor_host = 'eb0'


[Plotting]
waveforms_to_plot = (
        {'internal_name': 'tpc',      'plot_label': 'TPC (hits only)',
                    'drawstyle': 'steps', 'color':'black'},
        {'internal_name': 'tpc_raw',  'plot_label': 'TPC (raw)',
                    'drawstyle': 'steps', 'color':'black', 'alpha': 0.3},
        {'internal_name': 'muon_veto_trigger_raw',  'plot_label': 'Muon veto trigger',
                    'drawstyle': 'steps', 'color':'gold'},
        {'internal_name': 'sum_wv_raw',  'plot_label': 'Analog sum',
                    'drawstyle': 'steps', 'color':'teal', 'alpha': 0.5},
        {'internal_name': 'veto_raw',  'plot_label': 'Diagnostic (raw)',
                    'drawstyle': 'steps', 'color':'purple', 'alpha': 0.3},
        {'internal_name': 'veto',  'plot_label': 'Diagnostic (hits only)',
                    'drawstyle': 'steps', 'color':'purple'},
        {'internal_name': 'busy_on_raw',  'plot_label': 'Busy-on',
                    'drawstyle': 'steps', 'color':'red'},
        {'internal_name': 'busy_off_raw',  'plot_label': 'Busy-off',
                    'drawstyle': 'steps', 'color':'red', 'alpha': 0.5},
        {'internal_name': 'hev_on_raw',  'plot_label': 'HEVeto-on',
                    'drawstyle': 'steps', 'color':'maroon'},
        {'internal_name': 'hev_off_raw',  'plot_label': 'HEVeto-off',
                    'drawstyle': 'steps', 'color':'maroon', 'alpha': 0.5},
    )


[HitFinder]
# For detailed description of what these settings do, see the documentation / plugin docstring.

# Compute baseline on first n samples in pulse:
initial_baseline_samples = 40

# Max hits to look for in each pulse: rest will be ignored
max_hits_per_pulse = 500

# Diagnostic plots settings
# Can be always, never, tricky cases, no hits, hits only, saturated, baseline shifts
make_diagnostic_plots = 'never'
make_diagnostic_plots_in = 'hitfinder_diagnostic_plots'
# Add extra information to diagnostic plots - this gives info on sum of hits in one pulse
diagnostic_plot_info = 'yes' # can be yes or no

# Threshold 1: Height / noise.
height_over_noise_high_threshold = 4
height_over_noise_low_threshold = 2

# Threshold 2: Absolute ADC counts above baseline
absolute_adc_counts_high_threshold = 1   # ADC counts
absolute_adc_counts_low_threshold = 1   # ADC counts

# Threshold 3:  - Height / minimum
height_over_min_high_threshold = 0
height_over_min_low_threshold = 0

# Raise low threshold temporarily to fraction of hit height for rest of pulse
dynamic_low_threshold_coeff = 0.1


[Table.TableWriter]
#output_format = 'csv'

# Don't leave out hits and pulses -- that's what we're after!
fields_to_ignore =  ['sum_waveforms',
                     'channel_waveforms',
                     #'all_hits',
                     'raw_data',
                     'hits',
                     'pulses',]

buffer_size = 10


[CheckPulses.CheckBoundsAndCount]
truncate_pulses_partially_outside = True
allow_pulse_completely_outside = True    # If True, and truncation is True, will remove the pulses rather than error


[WaveformSimulator.WaveformSimulatorFromCSV]
input_name =                          'dummy_waveforms_1t.csv'


[WaveformSimulator.WaveformSimulatorFromNEST]
# Old coordinate system: gate is at Z=+469 mm
# xenon:xenon1t:analysis:coordinate_system#monte_carlo_coordinate_system
# This will be commented out when the next Monte Carlo code is released, activate it to analyze old files
add_to_z = - 46.9 * cm

# XENON1T self-trigger emulation settings
# TODO: this does not include emulation of the dynamic baselining in the firmware!
[ZLE]
max_intervals =                       float('inf')
zle_threshold =                       50 # ADC counts
samples_to_store_before =             50
samples_to_store_after  =             50
special_thresholds =                  {}

[WaveformSimulator]
# Waveform building / noise simulation settings
real_noise_file =                     None               # Must be a numpy.savez_compressed file containing 1 numpy array (row per channel) of noise data
                                                         # Set to None or False if you don't want to use real noise
real_noise_sample_size =              None               # Data is concatenated in noise file: this specifies original sample size. We'll take these samples and shuffle them.

# Slow control data
pressure =                            2.22 * bar         # PLACEHOLDER
temperature =                         (-89.32 + 273.15) * K    # PLACEHOLDER
anode_voltage =                       4.0 * kV           # xenon:xenon1t:aalbers:drift_and_diffusion

# PMT characteristics
# https://xecluster.lngs.infn.it/dokuwiki/lib/exe/fetch.php?media=xenon:xenon1t:dsg:sensors:r11410_21_datasheet_140930.pdf
pmt_transit_time_mean     =           46  * ns           # 46 ns from PMTs (50 ns delay time from 10 meter cable length to DAQ not included)
pmt_transit_time_spread   =           8.5 * ns           # https://xecluster.lngs.infn.it/dokuwiki/lib/exe/fetch.php?media=xenon:xenon1t:org:marrodan_wg_pmt_lngs_november2014.pdf
pmt_rise_time             =           3.0 * ns           # Daniel Mayani with scope
pmt_fall_time             =           10.0 * ns          # Daniel Mayani with scope

# LED parameters
led_pulse_length          =           100 * ns           # Pulse width corresponds to fast pulse calibration setting from xenon:xenon1t:cal:pulse-genrator:bnc505-commands

# Currently only used for s1 time structure calculations:
drift_field =                         500 * V /cm        # Monte Carlo paper draft: "about 500 V/cm"
liquid_density =                      3 * g / cm**3      # PLACEHOLDER

# S2 electron drift and extraction
drift_velocity_liquid_above_gate =    0.272*cm/us        # PLACEHOLDER (Xenon100 Single electron paper)
diffusion_constant_liquid =           22.8 * cm**2 / s   # Cathode at -12 kV, xenon:xenon1t:aalbers:drift_and_diffusion
electron_extraction_yield =           1                  # PLACEHOLDER (from XENON100)
gate_to_anode_distance =              5 * mm             # ADD REF

# S2 electroluminescence
elr_gas_gap_length =                  2.9 * mm           # Average of level meters in run 2400
s2_secondary_sc_gain =                18.3               # Todo: ref note to be written
# Distance from anode where field becomes wire-like (~1/r) rather than uniform:
anode_field_domination_distance =     0.351 * mm         # Todo: refer to note to be written
# Distance from anode where field stops:
anode_wire_radius =                   235/2 * um         # xenon:xenon1t:junji:mesh, "wire thickness' is 235 um

# Light distribution
s1_light_yield_map =                  's1_xyz_XENON1T_kr83m_aug16_doublez.json'
s2_light_yield_map =                  'placeholder_map.json'
s1_detection_efficiency =             0.12               # Monte Carlo paper draft, p. 23
                                                         # This should include LCE and QE effects, but not zero-length encoding / hitfinder acceptance.
s1_patterns_file =                    'XENON1T_s1_xyz_patterns.json.gz'
<<<<<<< HEAD
s2_patterns_file =                    'XENON1T_s2_xy_patterns_top_trim.json.gz'
s2_mean_area_fraction_top =           0.68               # See XeAnalysisScripts/mapmaking

gas_gap_warping_map =                 'gas_gap_warping_map_Sept16.pkl'   # Fit to single electrons [note to be written]
=======
s2_patterns_file =                    'XENON1T_s2_xy_patterns_top_updatedgeo.json.gz'
s2_mean_area_fraction_top =           0.56             # See XeAnalysisScripts/mapmaking
>>>>>>> 4a182e96

# The zoom factor needs to be at least two for the confidence level calculation to have proper coverage.
s2_patterns_zoom_factor =             2

# Types of PMT afterpulses to simulate
# Syntax: 'name of type': {'p': probability of 1 photon to make this afterpulse,
#                          'time_distribution': name of delay time distribution in np.random
#                          'time_parameters': dict of parameters given to the distribution
#                          'gain_distribution': mean gain of afterpulse,
#                          'gain_rms': rms of gain of afterpulses,}
# Default gain mean & rms (used if you don't give anything) is the gain mean & rms of each PMT
#
# Data estimated from figure 14 in from Lung et al: http://arxiv.org/abs/1202.2628 for R11410-10 3-inch PMTs,
# probabilities scaled by 1.8/4.9 for -100C temperature (see remark on page 14)
# Since the peaks noted in that figure add up to 2.9%, but the total afterpulse rate is quoted as 4.9%,
# I (Jelle) arbitrarily added a 2% probability population with 1us decay time.
# TODO: Calibrate this more properly once we have data
# TODO: Add PMT-dependent info?
# TODO: The original photon is not yet deleted when an afterpulse is made (but this is such a small effect we probably don't care about)
pmt_afterpulse_types = {
    'H2':  {'p': 0.002 * 1.8/4.9,
            'time_distribution': 'normal',
            'time_parameters': dict(loc=0.25 * us,
                                    scale=2.5 * ns)},
    'CH4+':  {'p': 0.023 * 1.8/4.9,
              'time_distribution': 'normal',
              'time_parameters': dict(loc=1 * us,
                                      scale=10 * ns)},
    'CO+':  {'p': 0.003 * 1.8/4.9,
             'time_distribution': 'normal',
             'time_parameters': dict(loc=1.25 * us,
                                     scale=12.5 * ns)},
    'CO2+':  {'p': 0.001 * 1.8/4.9,
              'time_distribution': 'normal',
              'time_parameters': dict(loc=1.9 * us,
                                      scale=19 * ns)},
    'unknown': {'p': 0.02 * 1.8/4.9,
                'time_distribution': 'exponential',
                'time_parameters': dict(scale=1 * us)},
    }

# Example S2 afterpulse model from Qing
s2_afterpulse_types = {
    'Gate':  {'p': 4.3*(10**(-5)),
            'time_distribution': 'normal',
            'time_parameters': dict(loc=2.0 * us,
                                    scale=0.2 * us)},
    'Cathode':  {'p': 4.3*(10**(-5)),
              'time_distribution': 'normal',
              'time_parameters': dict(loc=182. * us,
                                      scale=10 * ns)},
    'Volume':  {'p': 4.3*(10**(-4)),
             'time_distribution': 'exponential',
             'time_parameters': dict(scale=24.7 * us)},
    }


[BuildPeaks.GapSizeClustering]
# Start a new cluster / peak if a gap larger than this is encountered
# see [note tbd]
max_gap_size_in_cluster = 250 * ns



[NaturalBreaksClustering]
# Points in log10(peak_area), goodness_of_split. Split threshold is linearly interpolated between these.
# Manual "fit" to stay above 99.9th percentile of a menagerie of signals -- see this note:
# xenon:xenon1t:processor:natural_breaks_clustering
split_goodness_threshold = ([0, 1.5, 2.5, 3, 3.5], [1, 0.8, 0.51, 0.46, 0.44])

# Limit gaps to test for performance reasons
# Haven't tested if these are actually harmful, needed, or effective...
min_gap_size_for_break = 10 * ns
max_n_gaps_to_test = float('inf')


[LocalMinimumClustering]
# Minimum height of peaks on both sides of the local minimum
min_height = 25 #pe

# Minimum min(pheight eak left of loc min, height of peak right of loc min)/height of loc min
min_ratio = 4


[RejectNoiseHits]
# Suspicious channel rejection settings
penalty_per_noise_pulse = 1                 # "pe" equivalent penalty
penalty_per_lone_hit = 1                    # "pe" equivalent penalty
# Threshold to mark a suspicious channel
penalty_geq_this_is_suspicious = 3          # "pe" equivalent penalty



[BasicProperties.SumWaveformProperties]
# Length of the peak sum waveform field.
# Must be an even multiple of sample size, pax will add 1 sample width so there is a clear center.
peak_waveform_length = 2.5 * us



[BuildInteractions.BuildInteractions]
# Pair S1s and S2s in order of size, but no more than these:
pair_n_s2s = 5
pair_n_s1s = 3

# Never pair S2s smaller than:
s2_pairing_threshold = 70  # pe

# Preference in algorithms to use for the xy reconstructed position
xy_posrec_preference = ['PosRecTopPatternFit', 'PosRecNeuralNet', 'PosRecWeightedSum']


[RobustWeightedMean.PosRecRobustWeightedMean]
# Remove PMTs that are more than ... away in each step
outlier_threshold = 2.5     # 3 and 2 both seem a little worse, though not much. 1.5 is clearly worse.

# Give up if this number of PMTs (or less) is left
min_pmts_left = 3

# Outer ring PMTs are partially obstructed by the TPC wall, upweigh their areas to compensate
# TODO: calibrate this once LCE maps are available
outer_ring_pmts = list(range(35 + 1))
outer_ring_multiplication_factor = 1.5


[TopPatternFit.PosRecTopPatternFit]
grid_size = 7 * cm   # Size of grid (diameter in both dimensions)



[NeuralNet.PosRecNeuralNet]

# This file contains a dictionary defining the neural net for XENON1T
# The dictionary has three keys:
# 'structure' is a list of the number of nodes per layer (including input and output layer)
# 'weights' is a list that stores the weights of the connections between all nodes
# 'biases' is a list that stores the biases for all nodes (except input nodes)
#
# version v0 was generated on 14-01-2016 by Bart Pelssers using XeAnalysisScripts/NeuralNetTools
# using weights and biases by Yuehuan Wei
# version v1_QE was generated on 09-03-2016 by Bart Pelssers using XeAnalysisScripts/NeuralNetTools
# using weights and biases by Yuehuan Wei, this neural includes the PMT QE.
neural_net_file = 'NN_XENON1T_v1_QE.npz'

# Neural network outputs position in this unit
# The value 483 is taken from the c++ version of the neural network, it is slightly larger than tpc_radius
nn_output_unit = mm * 483

# This neural net scales the input of the activation function by this factor
activation_function_scale = 0.5

# This neural net applies the activation function also on the output layer
output_layer_function = True



# Global settings, passed to every plugin
[DEFAULT]
tpc_name =                      "XENON1T"
tpc_length =                    96.7 * cm          # Monte Carlo paper draft, line 121
tpc_radius =                    47.9 * cm          # Monte Carlo paper draft, line 97

electron_lifetime_liquid =      450 * us           # PLACEHOLDER: from XENON100
drift_velocity_liquid =         1.440 * um / ns    # Cathode at 12 kV, xenon:xenon1t:aalbers:drift_and_diffusion

channels_in_detector = {
    'tpc':   list(range(0,   247+1)),
    'veto':  list(range(248, 253+1)),
    'sum_wv': [254],
    'busy_on': [255],
    'busy_off': [256],
    'hev_on': [257],
    'hev_off': [258],
    'muon_veto_trigger': [259],
    }
n_channels = 260

pmt_0_is_fake = False

# PMT numbers for tpc, specified as lists
# Remember python range does not include endpoint!
# PMT 0 does not exist, its gain is set to 0 later
channels_top = list(range(0, 126 + 1))
channels_bottom = list(range(127, 247 + 1))

# PMT gains
# The correct TPC PMT gains are now fetched from the runs db, these are just some placeholder values
gains = [2.5e6] * 248 + \
        [2e6] * 6 +\              # 248-253 Placeholders for 1-inch XENON100 PMT
        [2.5e6 / 31.25] +\        # 254, Acquisition monitor sum waveform. Signal is attenuated by 31.25 in NIM FAN, see #392
        [1e5] * 5                 # 256-259 "Digital inputs" on acquisition monitor. Numbers are just to make plots look reasonable.

gain_sigmas = [1e6] * 260                          # PLACEHOLDER
# QES from  https://xecluster.lngs.infn.it/xenon1tpmts/daniel_test/tpc_view_datasheets.php
# (Hamamatsu datasheets)
quantum_efficiencies = [
    0.281,    # 0 = KB0511
    0.283,    # 1 = KB0602
    0.284,    # 2 = KB0513
    0.284,    # 3 = KB0479
    0.286,    # 4 = KB0519
    0.287,    # 5 = KB0419
    0.290,    # 6 = KB0779
    0.293,    # 7 = KB0496
    0.293,    # 8 = KB0877
    0.294,    # 9 = KB0885
    0.295,    # 10 = KB0469
    0.296,    # 11 = KB0140
    0.296,    # 12 = KB0432
    0.297,    # 13 = KB0634
    0.329,    # 14 = KB0413
    0.298,    # 15 = KB0538
    0.299,    # 16 = KB0915
    0.301,    # 17 = KB0535
    0.302,    # 18 = KB0531
    0.304,    # 19 = KB0447
    0.305,    # 20 = KB0444
    0.308,    # 21 = KB0579
    0.308,    # 22 = KB0611
    0.308,    # 23 = KB0614
    0.309,    # 24 = KB0553
    0.309,    # 25 = KB0764
    0.310,    # 26 = KB0149
    0.310,    # 27 = KB0509
    0.310,    # 28 = KB0524
    0.311,    # 29 = KB0527
    0.312,    # 30 = KB0545
    0.314,    # 31 = KB0508
    0.330,    # 32 = KB0471
    0.315,    # 33 = KB0529
    0.315,    # 34 = KB0547
    0.315,    # 35 = KB0830
    0.315,    # 36 = KB0428
    0.316,    # 37 = KB0745
    0.316,    # 38 = KB0826
    0.317,    # 39 = KB0832
    0.319,    # 40 = KB0598
    0.327,    # 41 = KB0455
    0.320,    # 42 = KB0153
    0.320,    # 43 = KB0448
    0.321,    # 44 = KB0211
    0.342,    # 45 = KB0506
    0.322,    # 46 = KB0417
    0.322,    # 47 = KB0549
    0.322,    # 48 = KB0667
    0.322,    # 49 = KB0790
    0.322,    # 50 = KB0824
    0.321,    # 51 = KB0825
    0.323,    # 52 = KB0507
    0.323,    # 53 = KB0530
    0.323,    # 54 = KB0795
    0.323,    # 55 = KB0421
    0.324,    # 56 = KB0813
    0.325,    # 57 = KB0472
    0.325,    # 58 = KB0487
    0.325,    # 59 = KB0564
    0.325,    # 60 = KB0610
    0.325,    # 61 = KB0655
    0.325,    # 62 = KB0665
    0.325,    # 63 = KB0856
    0.325,    # 64 = KB0829
    0.326,    # 65 = KB0544
    0.326,    # 66 = KB0683
    0.326,    # 67 = KB0712
    0.326,    # 68 = KB0851
    0.326,    # 69 = KB0831
    0.319,    # 70 = KB0771
    0.327,    # 71 = KB0794
    0.328,    # 72 = KB0150
    0.328,    # 73 = KB0269
    0.328,    # 74 = KB0711
    0.328,    # 75 = KB0811
    0.328,    # 76 = KB0917
    0.297,    # 77 = KB0883
    0.329,    # 78 = KB0649
    0.329,    # 79 = KB0708
    0.329,    # 80 = KB0766
    0.329,    # 81 = KB0814
    0.329,    # 82 = KB0812
    0.329,    # 83 = KB0928
    0.330,    # 84 = KB0213
    0.330,    # 85 = KB0546
    0.331,    # 86 = KB0205
    0.331,    # 87 = KB0543
    0.331,    # 88 = KB0828
    0.332,    # 89 = KB0151
    0.332,    # 90 = KB0207
    0.332,    # 91 = KB0765
    0.332,    # 92 = KB0793
    0.333,    # 93 = KB0656
    0.334,    # 94 = KB0669
    0.334,    # 95 = KB0827
    0.335,    # 96 = KB0850
    0.336,    # 97 = KB0923
    0.336,    # 98 = KB0254
    0.337,    # 99 = KB0558
    0.338,    # 100 = KB0219
    0.339,    # 101 = KB0152
    0.339,    # 102 = KB0687
    0.340,    # 103 = KB0925
    0.340,    # 104 = KB0670
    0.340,    # 105 = KB0718
    0.350,    # 106 = KB0873
    0.341,    # 107 = KB0924
    0.341,    # 108 = KB0903
    0.341,    # 109 = KB0220
    0.341,    # 110 = KB0229
    0.341,    # 111 = KB0761
    0.341,    # 112 = KB0816
    0.341,    # 113 = KB0912
    0.342,    # 114 = KB0920
    0.342,    # 115 = KB0146
    0.342,    # 116 = KB0154
    0.321,    # 117 = KB0556
    0.342,    # 118 = KB0541
    0.342,    # 119 = KB0616
    0.342,    # 120 = KB0818
    0.342,    # 121 = KB0872
    0.343,    # 122 = KB0210
    0.343,    # 123 = KB0227
    0.345,    # 124 = KB0202
    0.345,    # 125 = KB0231
    0.345,    # 126 = KB0752
    0.404,    # 127 = KB0806
    0.405,    # 128 = KB0175
    0.413,    # 129 = KB0163
    0.352,    # 130 = KB0742
    0.350,    # 131 = KB0751
    0.316,    # 132 = KB0854
    0.360,    # 133 = KB0124
    0.346,    # 134 = KB0123
    0.346,    # 135 = KB0668
    0.347,    # 136 = KB0754
    0.347,    # 137 = KB0904
    0.348,    # 138 = KB0855
    0.347,    # 139 = KB0760
    0.329,    # 140 = KB0809
    0.359,    # 141 = KB0170
    0.374,    # 142 = KB0785
    0.360,    # 143 = KB0215
    0.361,    # 144 = KB0122
    0.361,    # 145 = KB0125
    0.361,    # 146 = KB0786
    0.349,    # 147 = KB0501
    0.394,    # 148 = KB0767
    0.347,    # 149 = KB0926
    0.358,    # 150 = KB0204
    0.380,    # 151 = KB0777
    0.385,    # 152 = KB0743
    0.374,    # 153 = KB0787
    0.376,    # 154 = KB0134
    0.376,    # 155 = KB0135
    0.363,    # 156 = KB0121
    0.349,    # 157 = KB0679
    0.389,    # 158 = KB0768
    0.342,    # 159 = KB0916
    0.357,    # 160 = KB0203
    0.372,    # 161 = KB0196
    0.385,    # 162 = KB0183
    0.396,    # 163 = KB0113
    0.386,    # 164 = KB0127
    0.387,    # 165 = KB0120
    0.376,    # 166 = KB0218
    0.363,    # 167 = KB0148
    0.351,    # 168 = KB0206
    0.389,    # 169 = KB0772
    0.359,    # 170 = KB0901
    0.357,    # 171 = KB0173
    0.371,    # 172 = KB0801
    0.385,    # 173 = KB0166
    0.395,    # 174 = KB0109
    0.400,    # 175 = KB0748
    0.397,    # 176 = KB0106
    0.390,    # 177 = KB0117
    0.376,    # 178 = KB0769
    0.363,    # 179 = KB0167
    0.351,    # 180 = KB0844
    0.359,    # 181 = KB0773
    0.356,    # 182 = KB0914
    0.371,    # 183 = KB0591
    0.385,    # 184 = KB0158
    0.393,    # 185 = KB0803
    0.399,    # 186 = KB0802
    0.401,    # 187 = KB0799
    0.397,    # 188 = KB0178
    0.390,    # 189 = KB0129
    0.378,    # 190 = KB0103
    0.363,    # 191 = KB0172
    0.352,    # 192 = KB0846
    0.343,    # 193 = KB0899
    0.356,    # 194 = KB0849
    0.371,    # 195 = KB0179
    0.385,    # 196 = KB0111
    0.393,    # 197 = KB0130
    0.399,    # 198 = KB0746
    0.397,    # 199 = KB0805
    0.391,    # 200 = KB0110
    0.380,    # 201 = KB0116
    0.363,    # 202 = KB0248
    0.353,    # 203 = KB0588
    0.334,    # 204 = KB0792
    0.315,    # 205 = KB0879
    0.336,    # 206 = KB0707
    0.370,    # 207 = KB0847
    0.384,    # 208 = KB0107
    0.393,    # 209 = KB0112
    0.391,    # 210 = KB0840
    0.391,    # 211 = KB0807
    0.373,    # 212 = KB0774
    0.364,    # 213 = KB0169
    0.353,    # 214 = KB0750
    0.400,    # 215 = KB0797
    0.339,    # 216 = KB0871
    0.356,    # 217 = KB0456
    0.369,    # 218 = KB0776
    0.383,    # 219 = KB0864
    0.382,    # 220 = KB0136
    0.381,    # 221 = KB0788
    0.381,    # 222 = KB0115
    0.364,    # 223 = KB0800
    0.353,    # 224 = KB0842
    0.387,    # 225 = KB0798
    0.357,    # 226 = KB0868
    0.356,    # 227 = KB0126
    0.368,    # 228 = KB0174
    0.367,    # 229 = KB0592
    0.367,    # 230 = KB0177
    0.367,    # 231 = KB0105
    0.366,    # 232 = KB0246
    0.354,    # 233 = KB0168
    0.322,    # 234 = KB0810
    0.334,    # 235 = KB0853
    0.356,    # 236 = KB0927
    0.355,    # 237 = KB0224
    0.354,    # 238 = KB0589
    0.354,    # 239 = KB0560
    0.354,    # 240 = KB0217
    0.354,    # 241 = KB0212
    0.324,    # 242 = KB0822
    0.320,    # 243 = KB0852
    0.383,    # 244 = KB0845
    0.374,    # 245 = KB0841
    0.326,    # 246 = KB0834
    0.324,    # 247 = KB0823
    0.350,    # 248, placeholder (serial number not known)
    0.350,    # 249, placeholder (serial number not known)
    0.350,    # 250, placeholder (serial number not known)
    0.350,    # 251, placeholder (serial number not known)
    0.350,    # 252, placeholder (serial number not known)
    0.350,    # 253, placeholder (serial number not known)
    0, 0, 0, 0, 0   #254-258: Acquisition monitor
  ]
relative_qe_error = 0.02                           # PLACEHOLDER

# Relative error / uncertainty on gains
# Note this is NOT the spread of the 1pe gain spectrum! (gain_sigmas above)
relative_gain_error = 0.03                         # PLACEHOLDER

# "Static" PMT info (stuff that doesn't need to be calibrated and won't change unless somebody makes a hardware change)
pmts  = [
            {
                "amplifier": {
                    "crate": 1,
                    "fan": -1,
                    "plug": 5,
                    "serial": 29651,
                    "slot": 4
                },
                "array": "top",
                "digitizer": {
                    "channel": 3,
                    "crate": 0,
                    "module": 1244,
                    "slot": 10
                },
                "high_voltage": {
                    "channel": 5,
                    "connector": 3,
                    "feedthrough": 0,
                    "return": 3
                },
                "pmt_position": 0,
                "position": {
                    "x": -12.345668451390225,
                    "y": 46.074661913988564
                },
                "serial_number": 511,
                "signal": {
                    "channel": 5,
                    "connector": 3,
                    "feedthrough": 1
                }
            },
            {
                "amplifier": {
                    "crate": 1,
                    "fan": -1,
                    "plug": 11,
                    "serial": 8617,
                    "slot": 6
                },
                "array": "top",
                "digitizer": {
                    "channel": 2,
                    "crate": 0,
                    "module": 153,
                    "slot": 5
                },
                "high_voltage": {
                    "channel": 0,
                    "connector": 5,
                    "feedthrough": 1,
                    "return": 5
                },
                "pmt_position": 1,
                "position": {
                    "x": -4.157328929063286,
                    "y": 47.518487098976266
                },
                "serial_number": 602,
                "signal": {
                    "channel": 0,
                    "connector": 5,
                    "feedthrough": 1
                }
            },
            {
                "amplifier": {
                    "crate": 1,
                    "fan": -1,
                    "plug": 12,
                    "serial": 8617,
                    "slot": 6
                },
                "array": "top",
                "digitizer": {
                    "channel": 5,
                    "crate": 0,
                    "module": 1239,
                    "slot": 6
                },
                "high_voltage": {
                    "channel": 1,
                    "connector": 5,
                    "feedthrough": 1,
                    "return": 5
                },
                "pmt_position": 2,
                "position": {
                    "x": 4.1573289290632935,
                    "y": 47.51848709897626
                },
                "serial_number": 513,
                "signal": {
                    "channel": 1,
                    "connector": 5,
                    "feedthrough": 1
                }
            },
            {
                "amplifier": {
                    "crate": 1,
                    "fan": -1,
                    "plug": 13,
                    "serial": 8617,
                    "slot": 6
                },
                "array": "top",
                "digitizer": {
                    "channel": 3,
                    "crate": 0,
                    "module": 1239,
                    "slot": 6
                },
                "high_voltage": {
                    "channel": 2,
                    "connector": 5,
                    "feedthrough": 1,
                    "return": 5
                },
                "pmt_position": 3,
                "position": {
                    "x": 12.345668451390232,
                    "y": 46.07466191398856
                },
                "serial_number": 479,
                "signal": {
                    "channel": 2,
                    "connector": 5,
                    "feedthrough": 1
                }
            },
            {
                "amplifier": {
                    "crate": 1,
                    "fan": -1,
                    "plug": 14,
                    "serial": 8617,
                    "slot": 6
                },
                "array": "top",
                "digitizer": {
                    "channel": 5,
                    "crate": 0,
                    "module": 154,
                    "slot": 7
                },
                "high_voltage": {
                    "channel": 3,
                    "connector": 5,
                    "feedthrough": 1,
                    "return": 5
                },
                "pmt_position": 4,
                "position": {
                    "x": 20.158891085031385,
                    "y": 43.230881441648194
                },
                "serial_number": 519,
                "signal": {
                    "channel": 3,
                    "connector": 5,
                    "feedthrough": 1
                }
            },
            {
                "amplifier": {
                    "crate": 1,
                    "fan": -1,
                    "plug": 15,
                    "serial": 8617,
                    "slot": 6
                },
                "array": "top",
                "digitizer": {
                    "channel": 5,
                    "crate": 0,
                    "module": 153,
                    "slot": 5
                },
                "high_voltage": {
                    "channel": 4,
                    "connector": 5,
                    "feedthrough": 1,
                    "return": 5
                },
                "pmt_position": 5,
                "position": {
                    "x": 27.35959601394491,
                    "y": 39.073552512584904
                },
                "serial_number": 419,
                "signal": {
                    "channel": 4,
                    "connector": 5,
                    "feedthrough": 1
                }
            },
            {
                "amplifier": {
                    "crate": 1,
                    "fan": -1,
                    "plug": 0,
                    "serial": 24678,
                    "slot": 7
                },
                "array": "top",
                "digitizer": {
                    "channel": 0,
                    "crate": 0,
                    "module": 154,
                    "slot": 7
                },
                "high_voltage": {
                    "channel": 5,
                    "connector": 5,
                    "feedthrough": 1,
                    "return": 5
                },
                "pmt_position": 6,
                "position": {
                    "x": 33.72899346259835,
                    "y": 33.72899346259829
                },
                "serial_number": 779,
                "signal": {
                    "channel": 5,
                    "connector": 5,
                    "feedthrough": 1
                }
            },
            {
                "amplifier": {
                    "crate": 0,
                    "fan": -1,
                    "plug": 0,
                    "serial": 29652,
                    "slot": 4
                },
                "array": "top",
                "digitizer": {
                    "channel": 1,
                    "crate": 1,
                    "module": 1258,
                    "slot": 16
                },
                "high_voltage": {
                    "channel": 0,
                    "connector": 0,
                    "feedthrough": 0,
                    "return": 0
                },
                "pmt_position": 7,
                "position": {
                    "x": 39.073552512584904,
                    "y": 27.359596013944902
                },
                "serial_number": 496,
                "signal": {
                    "channel": 0,
                    "connector": 0,
                    "feedthrough": 0
                }
            },
            {
                "amplifier": {
                    "crate": 0,
                    "fan": -1,
                    "plug": 1,
                    "serial": 29652,
                    "slot": 4
                },
                "array": "top",
                "digitizer": {
                    "channel": 1,
                    "crate": 1,
                    "module": 1257,
                    "slot": 14
                },
                "high_voltage": {
                    "channel": 1,
                    "connector": 0,
                    "feedthrough": 0,
                    "return": 0
                },
                "pmt_position": 8,
                "position": {
                    "x": 43.23088144164822,
                    "y": 20.158891085031343
                },
                "serial_number": 877,
                "signal": {
                    "channel": 1,
                    "connector": 0,
                    "feedthrough": 0
                }
            },
            {
                "amplifier": {
                    "crate": 0,
                    "fan": -1,
                    "plug": 2,
                    "serial": 29652,
                    "slot": 4
                },
                "array": "top",
                "digitizer": {
                    "channel": 1,
                    "crate": 1,
                    "module": 1229,
                    "slot": 15
                },
                "high_voltage": {
                    "channel": 2,
                    "connector": 0,
                    "feedthrough": 0,
                    "return": 0
                },
                "pmt_position": 9,
                "position": {
                    "x": 46.074661913988564,
                    "y": 12.345668451390226
                },
                "serial_number": 885,
                "signal": {
                    "channel": 2,
                    "connector": 0,
                    "feedthrough": 0
                }
            },
            {
                "amplifier": {
                    "crate": 0,
                    "fan": -1,
                    "plug": 3,
                    "serial": 29652,
                    "slot": 4
                },
                "array": "top",
                "digitizer": {
                    "channel": 0,
                    "crate": 1,
                    "module": 1258,
                    "slot": 16
                },
                "high_voltage": {
                    "channel": 3,
                    "connector": 0,
                    "feedthrough": 0,
                    "return": 0
                },
                "pmt_position": 10,
                "position": {
                    "x": 47.518487098976266,
                    "y": 4.157328929063288
                },
                "serial_number": 469,
                "signal": {
                    "channel": 3,
                    "connector": 0,
                    "feedthrough": 0
                }
            },
            {
                "amplifier": {
                    "crate": 0,
                    "fan": -1,
                    "plug": 4,
                    "serial": 29652,
                    "slot": 4
                },
                "array": "top",
                "digitizer": {
                    "channel": 2,
                    "crate": 1,
                    "module": 1257,
                    "slot": 14
                },
                "high_voltage": {
                    "channel": 4,
                    "connector": 0,
                    "feedthrough": 0,
                    "return": 0
                },
                "pmt_position": 11,
                "position": {
                    "x": 47.51848709897626,
                    "y": -4.157328929063292
                },
                "serial_number": 140,
                "signal": {
                    "channel": 4,
                    "connector": 0,
                    "feedthrough": 0
                }
            },
            {
                "amplifier": {
                    "crate": 0,
                    "fan": -1,
                    "plug": 5,
                    "serial": 29652,
                    "slot": 4
                },
                "array": "top",
                "digitizer": {
                    "channel": 4,
                    "crate": 1,
                    "module": 1229,
                    "slot": 15
                },
                "high_voltage": {
                    "channel": 5,
                    "connector": 0,
                    "feedthrough": 0,
                    "return": 0
                },
                "pmt_position": 12,
                "position": {
                    "x": 46.07466191398855,
                    "y": -12.34566845139027
                },
                "serial_number": 432,
                "signal": {
                    "channel": 5,
                    "connector": 0,
                    "feedthrough": 0
                }
            },
            {
                "amplifier": {
                    "crate": 0,
                    "fan": -1,
                    "plug": 8,
                    "serial": 1004,
                    "slot": 9
                },
                "array": "top",
                "digitizer": {
                    "channel": 5,
                    "crate": 1,
                    "module": 1161,
                    "slot": 3
                },
                "high_voltage": {
                    "channel": 0,
                    "connector": 2,
                    "feedthrough": 0,
                    "return": 2
                },
                "pmt_position": 13,
                "position": {
                    "x": 43.230881441648194,
                    "y": -20.158891085031378
                },
                "serial_number": 634,
                "signal": {
                    "channel": 0,
                    "connector": 2,
                    "feedthrough": 0
                }
            },
            {
                "amplifier": {
                    "crate": 0,
                    "fan": -1,
                    "plug": 9,
                    "serial": 1004,
                    "slot": 9
                },
                "array": "top",
                "digitizer": {
                    "channel": 5,
                    "crate": 1,
                    "module": 1187,
                    "slot": 7
                },
                "high_voltage": {
                    "channel": 1,
                    "connector": 2,
                    "feedthrough": 0,
                    "return": 2
                },
                "pmt_position": 14,
                "position": {
                    "x": 39.07355251258489,
                    "y": -27.359596013944923
                },
                "serial_number": 413,
                "signal": {
                    "channel": 1,
                    "connector": 2,
                    "feedthrough": 0
                }
            },
            {
                "amplifier": {
                    "crate": 0,
                    "fan": -1,
                    "plug": 10,
                    "serial": 1004,
                    "slot": 9
                },
                "array": "top",
                "digitizer": {
                    "channel": 5,
                    "crate": 1,
                    "module": 1212,
                    "slot": 5
                },
                "high_voltage": {
                    "channel": 2,
                    "connector": 2,
                    "feedthrough": 0,
                    "return": 2
                },
                "pmt_position": 15,
                "position": {
                    "x": 33.72899346259832,
                    "y": -33.72899346259832
                },
                "serial_number": 538,
                "signal": {
                    "channel": 2,
                    "connector": 2,
                    "feedthrough": 0
                }
            },
            {
                "amplifier": {
                    "crate": 0,
                    "fan": -1,
                    "plug": 11,
                    "serial": 1004,
                    "slot": 9
                },
                "array": "top",
                "digitizer": {
                    "channel": 6,
                    "crate": 1,
                    "module": 1161,
                    "slot": 3
                },
                "high_voltage": {
                    "channel": 3,
                    "connector": 2,
                    "feedthrough": 0,
                    "return": 2
                },
                "pmt_position": 16,
                "position": {
                    "x": 27.35959601394489,
                    "y": -39.07355251258491
                },
                "serial_number": 915,
                "signal": {
                    "channel": 3,
                    "connector": 2,
                    "feedthrough": 0
                }
            },
            {
                "amplifier": {
                    "crate": 0,
                    "fan": -1,
                    "plug": 12,
                    "serial": 1004,
                    "slot": 9
                },
                "array": "top",
                "digitizer": {
                    "channel": 6,
                    "crate": 1,
                    "module": 1212,
                    "slot": 5
                },
                "high_voltage": {
                    "channel": 4,
                    "connector": 2,
                    "feedthrough": 0,
                    "return": 2
                },
                "pmt_position": 17,
                "position": {
                    "x": 20.158891085031346,
                    "y": -43.23088144164822
                },
                "serial_number": 535,
                "signal": {
                    "channel": 4,
                    "connector": 2,
                    "feedthrough": 0
                }
            },
            {
                "amplifier": {
                    "crate": 0,
                    "fan": -1,
                    "plug": 13,
                    "serial": 1004,
                    "slot": 9
                },
                "array": "top",
                "digitizer": {
                    "channel": 6,
                    "crate": 1,
                    "module": 1187,
                    "slot": 7
                },
                "high_voltage": {
                    "channel": 5,
                    "connector": 2,
                    "feedthrough": 0,
                    "return": 2
                },
                "pmt_position": 18,
                "position": {
                    "x": 12.34566845139023,
                    "y": -46.074661913988564
                },
                "serial_number": 531,
                "signal": {
                    "channel": 5,
                    "connector": 2,
                    "feedthrough": 0
                }
            },
            {
                "amplifier": {
                    "crate": 1,
                    "fan": -1,
                    "plug": 11,
                    "serial": 29648,
                    "slot": 5
                },
                "array": "top",
                "digitizer": {
                    "channel": 7,
                    "crate": 0,
                    "module": 1242,
                    "slot": 8
                },
                "high_voltage": {
                    "channel": 0,
                    "connector": 4,
                    "feedthrough": 1,
                    "return": 4
                },
                "pmt_position": 19,
                "position": {
                    "x": 4.157328929063292,
                    "y": -47.518487098976266
                },
                "serial_number": 447,
                "signal": {
                    "channel": 0,
                    "connector": 4,
                    "feedthrough": 1
                }
            },
            {
                "amplifier": {
                    "crate": 1,
                    "fan": -1,
                    "plug": 12,
                    "serial": 29648,
                    "slot": 5
                },
                "array": "top",
                "digitizer": {
                    "channel": 7,
                    "crate": 0,
                    "module": 156,
                    "slot": 9
                },
                "high_voltage": {
                    "channel": 1,
                    "connector": 4,
                    "feedthrough": 1,
                    "return": 4
                },
                "pmt_position": 20,
                "position": {
                    "x": -4.1573289290633095,
                    "y": -47.51848709897626
                },
                "serial_number": 444,
                "signal": {
                    "channel": 1,
                    "connector": 4,
                    "feedthrough": 1
                }
            },
            {
                "amplifier": {
                    "crate": 1,
                    "fan": -1,
                    "plug": 13,
                    "serial": 29648,
                    "slot": 5
                },
                "array": "top",
                "digitizer": {
                    "channel": 7,
                    "crate": 0,
                    "module": 154,
                    "slot": 7
                },
                "high_voltage": {
                    "channel": 2,
                    "connector": 4,
                    "feedthrough": 1,
                    "return": 4
                },
                "pmt_position": 21,
                "position": {
                    "x": -12.345668451390264,
                    "y": -46.07466191398856
                },
                "serial_number": 579,
                "signal": {
                    "channel": 2,
                    "connector": 4,
                    "feedthrough": 1
                }
            },
            {
                "amplifier": {
                    "crate": 1,
                    "fan": -1,
                    "plug": 14,
                    "serial": 29648,
                    "slot": 5
                },
                "array": "top",
                "digitizer": {
                    "channel": 7,
                    "crate": 0,
                    "module": 1239,
                    "slot": 6
                },
                "high_voltage": {
                    "channel": 3,
                    "connector": 4,
                    "feedthrough": 1,
                    "return": 4
                },
                "pmt_position": 22,
                "position": {
                    "x": -20.158891085031378,
                    "y": -43.230881441648194
                },
                "serial_number": 611,
                "signal": {
                    "channel": 3,
                    "connector": 4,
                    "feedthrough": 1
                }
            },
            {
                "amplifier": {
                    "crate": 1,
                    "fan": -1,
                    "plug": 15,
                    "serial": 29648,
                    "slot": 5
                },
                "array": "top",
                "digitizer": {
                    "channel": 7,
                    "crate": 0,
                    "module": 153,
                    "slot": 5
                },
                "high_voltage": {
                    "channel": 4,
                    "connector": 4,
                    "feedthrough": 1,
                    "return": 4
                },
                "pmt_position": 23,
                "position": {
                    "x": -27.359596013944902,
                    "y": -39.07355251258491
                },
                "serial_number": 614,
                "signal": {
                    "channel": 4,
                    "connector": 4,
                    "feedthrough": 1
                }
            },
            {
                "amplifier": {
                    "crate": 1,
                    "fan": -1,
                    "plug": 0,
                    "serial": 8617,
                    "slot": 6
                },
                "array": "top",
                "digitizer": {
                    "channel": 0,
                    "crate": 0,
                    "module": 1242,
                    "slot": 8
                },
                "high_voltage": {
                    "channel": 5,
                    "connector": 4,
                    "feedthrough": 1,
                    "return": 4
                },
                "pmt_position": 24,
                "position": {
                    "x": -33.728993462598325,
                    "y": -33.728993462598304
                },
                "serial_number": 553,
                "signal": {
                    "channel": 5,
                    "connector": 4,
                    "feedthrough": 1
                }
            },
            {
                "amplifier": {
                    "crate": 0,
                    "fan": -1,
                    "plug": 8,
                    "serial": 29650,
                    "slot": 5
                },
                "array": "top",
                "digitizer": {
                    "channel": 0,
                    "crate": 1,
                    "module": 1227,
                    "slot": 13
                },
                "high_voltage": {
                    "channel": 0,
                    "connector": 1,
                    "feedthrough": 0,
                    "return": 1
                },
                "pmt_position": 25,
                "position": {
                    "x": -39.07355251258492,
                    "y": -27.359596013944888
                },
                "serial_number": 764,
                "signal": {
                    "channel": 0,
                    "connector": 1,
                    "feedthrough": 0
                }
            },
            {
                "amplifier": {
                    "crate": 0,
                    "fan": -1,
                    "plug": 9,
                    "serial": 29650,
                    "slot": 5
                },
                "array": "top",
                "digitizer": {
                    "channel": 1,
                    "crate": 1,
                    "module": 1227,
                    "slot": 13
                },
                "high_voltage": {
                    "channel": 1,
                    "connector": 1,
                    "feedthrough": 0,
                    "return": 1
                },
                "pmt_position": 26,
                "position": {
                    "x": -43.23088144164821,
                    "y": -20.158891085031357
                },
                "serial_number": 149,
                "signal": {
                    "channel": 1,
                    "connector": 1,
                    "feedthrough": 0
                }
            },
            {
                "amplifier": {
                    "crate": 0,
                    "fan": -1,
                    "plug": 10,
                    "serial": 29650,
                    "slot": 5
                },
                "array": "top",
                "digitizer": {
                    "channel": 1,
                    "crate": 1,
                    "module": 1219,
                    "slot": 11
                },
                "high_voltage": {
                    "channel": 2,
                    "connector": 1,
                    "feedthrough": 0,
                    "return": 1
                },
                "pmt_position": 27,
                "position": {
                    "x": -46.074661913988564,
                    "y": -12.345668451390232
                },
                "serial_number": 509,
                "signal": {
                    "channel": 2,
                    "connector": 1,
                    "feedthrough": 0
                }
            },
            {
                "amplifier": {
                    "crate": 0,
                    "fan": -1,
                    "plug": 11,
                    "serial": 29650,
                    "slot": 5
                },
                "array": "top",
                "digitizer": {
                    "channel": 2,
                    "crate": 1,
                    "module": 1227,
                    "slot": 13
                },
                "high_voltage": {
                    "channel": 3,
                    "connector": 1,
                    "feedthrough": 0,
                    "return": 1
                },
                "pmt_position": 28,
                "position": {
                    "x": -47.518487098976266,
                    "y": -4.157328929063286
                },
                "serial_number": 524,
                "signal": {
                    "channel": 3,
                    "connector": 1,
                    "feedthrough": 0
                }
            },
            {
                "amplifier": {
                    "crate": 0,
                    "fan": -1,
                    "plug": 12,
                    "serial": 29650,
                    "slot": 5
                },
                "array": "top",
                "digitizer": {
                    "channel": 4,
                    "crate": 1,
                    "module": 1254,
                    "slot": 12
                },
                "high_voltage": {
                    "channel": 4,
                    "connector": 1,
                    "feedthrough": 0,
                    "return": 1
                },
                "pmt_position": 29,
                "position": {
                    "x": -47.51848709897626,
                    "y": 4.157328929063306
                },
                "serial_number": 527,
                "signal": {
                    "channel": 4,
                    "connector": 1,
                    "feedthrough": 0
                }
            },
            {
                "amplifier": {
                    "crate": 0,
                    "fan": -1,
                    "plug": 13,
                    "serial": 29650,
                    "slot": 5
                },
                "array": "top",
                "digitizer": {
                    "channel": 4,
                    "crate": 1,
                    "module": 1219,
                    "slot": 11
                },
                "high_voltage": {
                    "channel": 5,
                    "connector": 1,
                    "feedthrough": 0,
                    "return": 1
                },
                "pmt_position": 30,
                "position": {
                    "x": -46.07466191398856,
                    "y": 12.345668451390251
                },
                "serial_number": 545,
                "signal": {
                    "channel": 5,
                    "connector": 1,
                    "feedthrough": 0
                }
            },
            {
                "amplifier": {
                    "crate": 1,
                    "fan": -1,
                    "plug": 0,
                    "serial": 29651,
                    "slot": 4
                },
                "array": "top",
                "digitizer": {
                    "channel": 0,
                    "crate": 0,
                    "module": 876,
                    "slot": 11
                },
                "high_voltage": {
                    "channel": 0,
                    "connector": 3,
                    "feedthrough": 0,
                    "return": 3
                },
                "pmt_position": 31,
                "position": {
                    "x": -43.2308814416482,
                    "y": 20.15889108503137
                },
                "serial_number": 508,
                "signal": {
                    "channel": 0,
                    "connector": 3,
                    "feedthrough": 1
                }
            },
            {
                "amplifier": {
                    "crate": 1,
                    "fan": -1,
                    "plug": 1,
                    "serial": 29651,
                    "slot": 4
                },
                "array": "top",
                "digitizer": {
                    "channel": 0,
                    "crate": 0,
                    "module": 1244,
                    "slot": 10
                },
                "high_voltage": {
                    "channel": 1,
                    "connector": 3,
                    "feedthrough": 0,
                    "return": 3
                },
                "pmt_position": 32,
                "position": {
                    "x": -39.073552512584904,
                    "y": 27.359596013944902
                },
                "serial_number": 471,
                "signal": {
                    "channel": 1,
                    "connector": 3,
                    "feedthrough": 1
                }
            },
            {
                "amplifier": {
                    "crate": 1,
                    "fan": -1,
                    "plug": 2,
                    "serial": 29651,
                    "slot": 4
                },
                "array": "top",
                "digitizer": {
                    "channel": 2,
                    "crate": 0,
                    "module": 876,
                    "slot": 11
                },
                "high_voltage": {
                    "channel": 2,
                    "connector": 3,
                    "feedthrough": 0,
                    "return": 3
                },
                "pmt_position": 33,
                "position": {
                    "x": -33.72899346259831,
                    "y": 33.72899346259832
                },
                "serial_number": 529,
                "signal": {
                    "channel": 2,
                    "connector": 3,
                    "feedthrough": 1
                }
            },
            {
                "amplifier": {
                    "crate": 1,
                    "fan": -1,
                    "plug": 3,
                    "serial": 29651,
                    "slot": 4
                },
                "array": "top",
                "digitizer": {
                    "channel": 1,
                    "crate": 0,
                    "module": 1244,
                    "slot": 10
                },
                "high_voltage": {
                    "channel": 3,
                    "connector": 3,
                    "feedthrough": 0,
                    "return": 3
                },
                "pmt_position": 34,
                "position": {
                    "x": -27.359596013944895,
                    "y": 39.07355251258491
                },
                "serial_number": 547,
                "signal": {
                    "channel": 3,
                    "connector": 3,
                    "feedthrough": 1
                }
            },
            {
                "amplifier": {
                    "crate": 1,
                    "fan": -1,
                    "plug": 4,
                    "serial": 29651,
                    "slot": 4
                },
                "array": "top",
                "digitizer": {
                    "channel": 7,
                    "crate": 0,
                    "module": 1246,
                    "slot": 12
                },
                "high_voltage": {
                    "channel": 4,
                    "connector": 3,
                    "feedthrough": 0,
                    "return": 3
                },
                "pmt_position": 35,
                "position": {
                    "x": -20.158891085031357,
                    "y": 43.23088144164821
                },
                "serial_number": 830,
                "signal": {
                    "channel": 4,
                    "connector": 3,
                    "feedthrough": 1
                }
            },
            {
                "amplifier": {
                    "crate": 1,
                    "fan": -1,
                    "plug": 10,
                    "serial": 29651,
                    "slot": 4
                },
                "array": "top",
                "digitizer": {
                    "channel": 5,
                    "crate": 0,
                    "module": 1244,
                    "slot": 10
                },
                "high_voltage": {
                    "channel": 10,
                    "connector": 3,
                    "feedthrough": 0,
                    "return": 3
                },
                "pmt_position": 36,
                "position": {
                    "x": -10.288057042825152,
                    "y": 38.39555159499048
                },
                "serial_number": 428,
                "signal": {
                    "channel": 10,
                    "connector": 3,
                    "feedthrough": 1
                }
            },
            {
                "amplifier": {
                    "crate": 1,
                    "fan": -1,
                    "plug": 11,
                    "serial": 29651,
                    "slot": 4
                },
                "array": "top",
                "digitizer": {
                    "channel": 6,
                    "crate": 0,
                    "module": 1244,
                    "slot": 10
                },
                "high_voltage": {
                    "channel": 11,
                    "connector": 3,
                    "feedthrough": 0,
                    "return": 3
                },
                "pmt_position": 37,
                "position": {
                    "x": -2.0803542606570264,
                    "y": 39.69552400649432
                },
                "serial_number": 745,
                "signal": {
                    "channel": 11,
                    "connector": 3,
                    "feedthrough": 1
                }
            },
            {
                "amplifier": {
                    "crate": 1,
                    "fan": -1,
                    "plug": 1,
                    "serial": 24678,
                    "slot": 7
                },
                "array": "top",
                "digitizer": {
                    "channel": 0,
                    "crate": 0,
                    "module": 153,
                    "slot": 5
                },
                "high_voltage": {
                    "channel": 6,
                    "connector": 5,
                    "feedthrough": 1,
                    "return": 5
                },
                "pmt_position": 38,
                "position": {
                    "x": 6.218269985349179,
                    "y": 39.260611538656725
                },
                "serial_number": 826,
                "signal": {
                    "channel": 6,
                    "connector": 5,
                    "feedthrough": 1
                }
            },
            {
                "amplifier": {
                    "crate": 1,
                    "fan": -1,
                    "plug": 2,
                    "serial": 24678,
                    "slot": 7
                },
                "array": "top",
                "digitizer": {
                    "channel": 0,
                    "crate": 0,
                    "module": 1239,
                    "slot": 6
                },
                "high_voltage": {
                    "channel": 7,
                    "connector": 5,
                    "feedthrough": 1,
                    "return": 5
                },
                "pmt_position": 39,
                "position": {
                    "x": 14.245125994425699,
                    "y": 37.10982195326377
                },
                "serial_number": 832,
                "signal": {
                    "channel": 7,
                    "connector": 5,
                    "feedthrough": 1
                }
            },
            {
                "amplifier": {
                    "crate": 1,
                    "fan": -1,
                    "plug": 3,
                    "serial": 24678,
                    "slot": 7
                },
                "array": "top",
                "digitizer": {
                    "channel": 1,
                    "crate": 0,
                    "module": 1239,
                    "slot": 6
                },
                "high_voltage": {
                    "channel": 8,
                    "connector": 5,
                    "feedthrough": 1,
                    "return": 5
                },
                "pmt_position": 40,
                "position": {
                    "x": 21.64940164184732,
                    "y": 33.33715507583061
                },
                "serial_number": 598,
                "signal": {
                    "channel": 8,
                    "connector": 5,
                    "feedthrough": 1
                }
            },
            {
                "amplifier": {
                    "crate": 1,
                    "fan": -1,
                    "plug": 4,
                    "serial": 24678,
                    "slot": 7
                },
                "array": "top",
                "digitizer": {
                    "channel": 1,
                    "crate": 0,
                    "module": 154,
                    "slot": 7
                },
                "high_voltage": {
                    "channel": 9,
                    "connector": 5,
                    "feedthrough": 1,
                    "return": 5
                },
                "pmt_position": 41,
                "position": {
                    "x": 28.107494552165267,
                    "y": 28.107494552165264
                },
                "serial_number": 455,
                "signal": {
                    "channel": 9,
                    "connector": 5,
                    "feedthrough": 1
                }
            },
            {
                "amplifier": {
                    "crate": 0,
                    "fan": -1,
                    "plug": 6,
                    "serial": 29652,
                    "slot": 4
                },
                "array": "top",
                "digitizer": {
                    "channel": 3,
                    "crate": 1,
                    "module": 1257,
                    "slot": 14
                },
                "high_voltage": {
                    "channel": 6,
                    "connector": 0,
                    "feedthrough": 0,
                    "return": 0
                },
                "pmt_position": 42,
                "position": {
                    "x": 33.33715507583061,
                    "y": 21.649401641847316
                },
                "serial_number": 153,
                "signal": {
                    "channel": 6,
                    "connector": 0,
                    "feedthrough": 0
                }
            },
            {
                "amplifier": {
                    "crate": 0,
                    "fan": -1,
                    "plug": 7,
                    "serial": 29652,
                    "slot": 4
                },
                "array": "top",
                "digitizer": {
                    "channel": 4,
                    "crate": 1,
                    "module": 1257,
                    "slot": 14
                },
                "high_voltage": {
                    "channel": 7,
                    "connector": 0,
                    "feedthrough": 0,
                    "return": 0
                },
                "pmt_position": 43,
                "position": {
                    "x": 37.10982195326378,
                    "y": 14.245125994425663
                },
                "serial_number": 448,
                "signal": {
                    "channel": 7,
                    "connector": 0,
                    "feedthrough": 0
                }
            },
            {
                "amplifier": {
                    "crate": 0,
                    "fan": -1,
                    "plug": 8,
                    "serial": 29652,
                    "slot": 4
                },
                "array": "top",
                "digitizer": {
                    "channel": 5,
                    "crate": 1,
                    "module": 1229,
                    "slot": 15
                },
                "high_voltage": {
                    "channel": 8,
                    "connector": 0,
                    "feedthrough": 0,
                    "return": 0
                },
                "pmt_position": 44,
                "position": {
                    "x": 39.26061153865673,
                    "y": 6.218269985349142
                },
                "serial_number": 211,
                "signal": {
                    "channel": 8,
                    "connector": 0,
                    "feedthrough": 0
                }
            },
            {
                "amplifier": {
                    "crate": 0,
                    "fan": -1,
                    "plug": 9,
                    "serial": 29652,
                    "slot": 4
                },
                "array": "top",
                "digitizer": {
                    "channel": 5,
                    "crate": 1,
                    "module": 1257,
                    "slot": 14
                },
                "high_voltage": {
                    "channel": 9,
                    "connector": 0,
                    "feedthrough": 0,
                    "return": 0
                },
                "pmt_position": 45,
                "position": {
                    "x": 39.6955240064943,
                    "y": -2.080354260657028
                },
                "serial_number": 506,
                "signal": {
                    "channel": 9,
                    "connector": 0,
                    "feedthrough": 0
                }
            },
            {
                "amplifier": {
                    "crate": 0,
                    "fan": -1,
                    "plug": 10,
                    "serial": 29652,
                    "slot": 4
                },
                "array": "top",
                "digitizer": {
                    "channel": 6,
                    "crate": 1,
                    "module": 1258,
                    "slot": 16
                },
                "high_voltage": {
                    "channel": 10,
                    "connector": 0,
                    "feedthrough": 0,
                    "return": 0
                },
                "pmt_position": 46,
                "position": {
                    "x": 38.39555159499045,
                    "y": -10.288057042825226
                },
                "serial_number": 417,
                "signal": {
                    "channel": 10,
                    "connector": 0,
                    "feedthrough": 0
                }
            },
            {
                "amplifier": {
                    "crate": 0,
                    "fan": -1,
                    "plug": 14,
                    "serial": 1004,
                    "slot": 9
                },
                "array": "top",
                "digitizer": {
                    "channel": 7,
                    "crate": 1,
                    "module": 1212,
                    "slot": 5
                },
                "high_voltage": {
                    "channel": 6,
                    "connector": 2,
                    "feedthrough": 0,
                    "return": 2
                },
                "pmt_position": 47,
                "position": {
                    "x": 35.41750933648761,
                    "y": -18.046122364647005
                },
                "serial_number": 549,
                "signal": {
                    "channel": 6,
                    "connector": 2,
                    "feedthrough": 0
                }
            },
            {
                "amplifier": {
                    "crate": 0,
                    "fan": -1,
                    "plug": 15,
                    "serial": 1004,
                    "slot": 9
                },
                "array": "top",
                "digitizer": {
                    "channel": 7,
                    "crate": 1,
                    "module": 1161,
                    "slot": 3
                },
                "high_voltage": {
                    "channel": 7,
                    "connector": 2,
                    "feedthrough": 0,
                    "return": 2
                },
                "pmt_position": 48,
                "position": {
                    "x": 30.891551967914587,
                    "y": -25.01548554423105
                },
                "serial_number": 667,
                "signal": {
                    "channel": 7,
                    "connector": 2,
                    "feedthrough": 0
                }
            },
            {
                "amplifier": {
                    "crate": 0,
                    "fan": -1,
                    "plug": 8,
                    "serial": 13265,
                    "slot": 8
                },
                "array": "top",
                "digitizer": {
                    "channel": 4,
                    "crate": 1,
                    "module": 1187,
                    "slot": 7
                },
                "high_voltage": {
                    "channel": 8,
                    "connector": 2,
                    "feedthrough": 0,
                    "return": 2
                },
                "pmt_position": 49,
                "position": {
                    "x": 25.015485544231034,
                    "y": -30.8915519679146
                },
                "serial_number": 790,
                "signal": {
                    "channel": 8,
                    "connector": 2,
                    "feedthrough": 0
                }
            },
            {
                "amplifier": {
                    "crate": 0,
                    "fan": -1,
                    "plug": 9,
                    "serial": 13265,
                    "slot": 8
                },
                "array": "top",
                "digitizer": {
                    "channel": 5,
                    "crate": 1,
                    "module": 1249,
                    "slot": 4
                },
                "high_voltage": {
                    "channel": 9,
                    "connector": 2,
                    "feedthrough": 0,
                    "return": 2
                },
                "pmt_position": 50,
                "position": {
                    "x": 18.04612236464697,
                    "y": -35.41750933648763
                },
                "serial_number": 824,
                "signal": {
                    "channel": 9,
                    "connector": 2,
                    "feedthrough": 0
                }
            },
            {
                "amplifier": {
                    "crate": 0,
                    "fan": -1,
                    "plug": 10,
                    "serial": 13265,
                    "slot": 8
                },
                "array": "top",
                "digitizer": {
                    "channel": 5,
                    "crate": 1,
                    "module": 1250,
                    "slot": 6
                },
                "high_voltage": {
                    "channel": 10,
                    "connector": 2,
                    "feedthrough": 0,
                    "return": 2
                },
                "pmt_position": 51,
                "position": {
                    "x": 10.288057042825173,
                    "y": -38.39555159499047
                },
                "serial_number": 825,
                "signal": {
                    "channel": 10,
                    "connector": 2,
                    "feedthrough": 0
                }
            },
            {
                "amplifier": {
                    "crate": 0,
                    "fan": -1,
                    "plug": 11,
                    "serial": 13265,
                    "slot": 8
                },
                "array": "top",
                "digitizer": {
                    "channel": 6,
                    "crate": 1,
                    "module": 1249,
                    "slot": 4
                },
                "high_voltage": {
                    "channel": 11,
                    "connector": 2,
                    "feedthrough": 0,
                    "return": 2
                },
                "pmt_position": 52,
                "position": {
                    "x": 2.080354260657014,
                    "y": -39.69552400649432
                },
                "serial_number": 507,
                "signal": {
                    "channel": 11,
                    "connector": 2,
                    "feedthrough": 0
                }
            },
            {
                "amplifier": {
                    "crate": 1,
                    "fan": -1,
                    "plug": 1,
                    "serial": 8617,
                    "slot": 6
                },
                "array": "top",
                "digitizer": {
                    "channel": 1,
                    "crate": 0,
                    "module": 1242,
                    "slot": 8
                },
                "high_voltage": {
                    "channel": 6,
                    "connector": 4,
                    "feedthrough": 1,
                    "return": 4
                },
                "pmt_position": 53,
                "position": {
                    "x": -6.218269985349176,
                    "y": -39.260611538656725
                },
                "serial_number": 530,
                "signal": {
                    "channel": 6,
                    "connector": 4,
                    "feedthrough": 1
                }
            },
            {
                "amplifier": {
                    "crate": 1,
                    "fan": -1,
                    "plug": 2,
                    "serial": 8617,
                    "slot": 6
                },
                "array": "top",
                "digitizer": {
                    "channel": 2,
                    "crate": 0,
                    "module": 1242,
                    "slot": 8
                },
                "high_voltage": {
                    "channel": 7,
                    "connector": 4,
                    "feedthrough": 1,
                    "return": 4
                },
                "pmt_position": 54,
                "position": {
                    "x": -14.245125994425695,
                    "y": -37.10982195326377
                },
                "serial_number": 795,
                "signal": {
                    "channel": 7,
                    "connector": 4,
                    "feedthrough": 1
                }
            },
            {
                "amplifier": {
                    "crate": 1,
                    "fan": -1,
                    "plug": 3,
                    "serial": 8617,
                    "slot": 6
                },
                "array": "top",
                "digitizer": {
                    "channel": 4,
                    "crate": 0,
                    "module": 156,
                    "slot": 9
                },
                "high_voltage": {
                    "channel": 8,
                    "connector": 4,
                    "feedthrough": 1,
                    "return": 4
                },
                "pmt_position": 55,
                "position": {
                    "x": -21.64940164184734,
                    "y": -33.337155075830594
                },
                "serial_number": 421,
                "signal": {
                    "channel": 8,
                    "connector": 4,
                    "feedthrough": 1
                }
            },
            {
                "amplifier": {
                    "crate": 1,
                    "fan": -1,
                    "plug": 4,
                    "serial": 8617,
                    "slot": 6
                },
                "array": "top",
                "digitizer": {
                    "channel": 3,
                    "crate": 0,
                    "module": 156,
                    "slot": 9
                },
                "high_voltage": {
                    "channel": 9,
                    "connector": 4,
                    "feedthrough": 1,
                    "return": 4
                },
                "pmt_position": 56,
                "position": {
                    "x": -28.10749455216527,
                    "y": -28.107494552165253
                },
                "serial_number": 813,
                "signal": {
                    "channel": 9,
                    "connector": 4,
                    "feedthrough": 1
                }
            },
            {
                "amplifier": {
                    "crate": 0,
                    "fan": -1,
                    "plug": 14,
                    "serial": 29650,
                    "slot": 5
                },
                "array": "top",
                "digitizer": {
                    "channel": 6,
                    "crate": 1,
                    "module": 1254,
                    "slot": 12
                },
                "high_voltage": {
                    "channel": 6,
                    "connector": 1,
                    "feedthrough": 0,
                    "return": 1
                },
                "pmt_position": 57,
                "position": {
                    "x": -33.33715507583061,
                    "y": -21.64940164184732
                },
                "serial_number": 472,
                "signal": {
                    "channel": 6,
                    "connector": 1,
                    "feedthrough": 0
                }
            },
            {
                "amplifier": {
                    "crate": 0,
                    "fan": -1,
                    "plug": 15,
                    "serial": 29650,
                    "slot": 5
                },
                "array": "top",
                "digitizer": {
                    "channel": 5,
                    "crate": 1,
                    "module": 1254,
                    "slot": 12
                },
                "high_voltage": {
                    "channel": 7,
                    "connector": 1,
                    "feedthrough": 0,
                    "return": 1
                },
                "pmt_position": 58,
                "position": {
                    "x": -37.109821953263776,
                    "y": -14.245125994425678
                },
                "serial_number": 487,
                "signal": {
                    "channel": 7,
                    "connector": 1,
                    "feedthrough": 0
                }
            },
            {
                "amplifier": {
                    "crate": 0,
                    "fan": -1,
                    "plug": 8,
                    "serial": 29647,
                    "slot": 6
                },
                "array": "top",
                "digitizer": {
                    "channel": 0,
                    "crate": 1,
                    "module": 1219,
                    "slot": 11
                },
                "high_voltage": {
                    "channel": 8,
                    "connector": 1,
                    "feedthrough": 0,
                    "return": 1
                },
                "pmt_position": 59,
                "position": {
                    "x": -39.260611538656725,
                    "y": -6.218269985349172
                },
                "serial_number": 564,
                "signal": {
                    "channel": 8,
                    "connector": 1,
                    "feedthrough": 0
                }
            },
            {
                "amplifier": {
                    "crate": 0,
                    "fan": -1,
                    "plug": 9,
                    "serial": 29647,
                    "slot": 6
                },
                "array": "top",
                "digitizer": {
                    "channel": 1,
                    "crate": 1,
                    "module": 1254,
                    "slot": 12
                },
                "high_voltage": {
                    "channel": 9,
                    "connector": 1,
                    "feedthrough": 0,
                    "return": 1
                },
                "pmt_position": 60,
                "position": {
                    "x": -39.6955240064943,
                    "y": 2.080354260657023
                },
                "serial_number": 610,
                "signal": {
                    "channel": 9,
                    "connector": 1,
                    "feedthrough": 0
                }
            },
            {
                "amplifier": {
                    "crate": 0,
                    "fan": -1,
                    "plug": 10,
                    "serial": 29647,
                    "slot": 6
                },
                "array": "top",
                "digitizer": {
                    "channel": 2,
                    "crate": 1,
                    "module": 1219,
                    "slot": 11
                },
                "high_voltage": {
                    "channel": 10,
                    "connector": 1,
                    "feedthrough": 0,
                    "return": 1
                },
                "pmt_position": 61,
                "position": {
                    "x": -38.395551594990465,
                    "y": 10.288057042825208
                },
                "serial_number": 655,
                "signal": {
                    "channel": 10,
                    "connector": 1,
                    "feedthrough": 0
                }
            },
            {
                "amplifier": {
                    "crate": 1,
                    "fan": -1,
                    "plug": 6,
                    "serial": 29651,
                    "slot": 4
                },
                "array": "top",
                "digitizer": {
                    "channel": 5,
                    "crate": 0,
                    "module": 876,
                    "slot": 11
                },
                "high_voltage": {
                    "channel": 6,
                    "connector": 3,
                    "feedthrough": 0,
                    "return": 3
                },
                "pmt_position": 62,
                "position": {
                    "x": -35.41750933648762,
                    "y": 18.04612236464699
                },
                "serial_number": 665,
                "signal": {
                    "channel": 6,
                    "connector": 3,
                    "feedthrough": 1
                }
            },
            {
                "amplifier": {
                    "crate": 1,
                    "fan": -1,
                    "plug": 7,
                    "serial": 29651,
                    "slot": 4
                },
                "array": "top",
                "digitizer": {
                    "channel": 4,
                    "crate": 0,
                    "module": 1244,
                    "slot": 10
                },
                "high_voltage": {
                    "channel": 7,
                    "connector": 3,
                    "feedthrough": 0,
                    "return": 3
                },
                "pmt_position": 63,
                "position": {
                    "x": -30.891551967914587,
                    "y": 25.01548554423104
                },
                "serial_number": 856,
                "signal": {
                    "channel": 7,
                    "connector": 3,
                    "feedthrough": 1
                }
            },
            {
                "amplifier": {
                    "crate": 1,
                    "fan": -1,
                    "plug": 8,
                    "serial": 29651,
                    "slot": 4
                },
                "array": "top",
                "digitizer": {
                    "channel": 7,
                    "crate": 0,
                    "module": 1243,
                    "slot": 13
                },
                "high_voltage": {
                    "channel": 8,
                    "connector": 3,
                    "feedthrough": 0,
                    "return": 3
                },
                "pmt_position": 64,
                "position": {
                    "x": -25.015485544231034,
                    "y": 30.8915519679146
                },
                "serial_number": 829,
                "signal": {
                    "channel": 8,
                    "connector": 3,
                    "feedthrough": 1
                }
            },
            {
                "amplifier": {
                    "crate": 1,
                    "fan": -1,
                    "plug": 9,
                    "serial": 29651,
                    "slot": 4
                },
                "array": "top",
                "digitizer": {
                    "channel": 6,
                    "crate": 0,
                    "module": 1246,
                    "slot": 12
                },
                "high_voltage": {
                    "channel": 9,
                    "connector": 3,
                    "feedthrough": 0,
                    "return": 3
                },
                "pmt_position": 65,
                "position": {
                    "x": -18.04612236464698,
                    "y": 35.41750933648763
                },
                "serial_number": 544,
                "signal": {
                    "channel": 9,
                    "connector": 3,
                    "feedthrough": 1
                }
            },
            {
                "amplifier": {
                    "crate": 1,
                    "fan": -1,
                    "plug": 2,
                    "serial": 29648,
                    "slot": 5
                },
                "array": "top",
                "digitizer": {
                    "channel": 3,
                    "crate": 0,
                    "module": 876,
                    "slot": 11
                },
                "high_voltage": {
                    "channel": 15,
                    "connector": 3,
                    "feedthrough": 0,
                    "return": 3
                },
                "pmt_position": 66,
                "position": {
                    "x": -8.23044563426015,
                    "y": 30.716441275992377
                },
                "serial_number": 683,
                "signal": {
                    "channel": 15,
                    "connector": 3,
                    "feedthrough": 1
                }
            },
            {
                "amplifier": {
                    "crate": 1,
                    "fan": -1,
                    "plug": 3,
                    "serial": 29648,
                    "slot": 5
                },
                "array": "top",
                "digitizer": {
                    "channel": 2,
                    "crate": 0,
                    "module": 156,
                    "slot": 9
                },
                "high_voltage": {
                    "channel": 16,
                    "connector": 3,
                    "feedthrough": 0,
                    "return": 3
                },
                "pmt_position": 67,
                "position": {
                    "x": 3.108624468950438e-14,
                    "y": 31.8
                },
                "serial_number": 712,
                "signal": {
                    "channel": 16,
                    "connector": 3,
                    "feedthrough": 1
                }
            },
            {
                "amplifier": {
                    "crate": 1,
                    "fan": -1,
                    "plug": 5,
                    "serial": 24678,
                    "slot": 7
                },
                "array": "top",
                "digitizer": {
                    "channel": 1,
                    "crate": 0,
                    "module": 153,
                    "slot": 5
                },
                "high_voltage": {
                    "channel": 10,
                    "connector": 5,
                    "feedthrough": 1,
                    "return": 5
                },
                "pmt_position": 68,
                "position": {
                    "x": 8.230445634260182,
                    "y": 30.716441275992366
                },
                "serial_number": 851,
                "signal": {
                    "channel": 10,
                    "connector": 5,
                    "feedthrough": 1
                }
            },
            {
                "amplifier": {
                    "crate": 1,
                    "fan": -1,
                    "plug": 6,
                    "serial": 24678,
                    "slot": 7
                },
                "array": "top",
                "digitizer": {
                    "channel": 2,
                    "crate": 0,
                    "module": 1239,
                    "slot": 6
                },
                "high_voltage": {
                    "channel": 11,
                    "connector": 5,
                    "feedthrough": 1,
                    "return": 5
                },
                "pmt_position": 69,
                "position": {
                    "x": 15.90000000000001,
                    "y": 27.53960784034514
                },
                "serial_number": 831,
                "signal": {
                    "channel": 11,
                    "connector": 5,
                    "feedthrough": 1
                }
            },
            {
                "amplifier": {
                    "crate": 0,
                    "fan": -1,
                    "plug": 11,
                    "serial": 29652,
                    "slot": 4
                },
                "array": "top",
                "digitizer": {
                    "channel": 6,
                    "crate": 1,
                    "module": 1229,
                    "slot": 15
                },
                "high_voltage": {
                    "channel": 11,
                    "connector": 0,
                    "feedthrough": 0,
                    "return": 0
                },
                "pmt_position": 70,
                "position": {
                    "x": 22.485995641732213,
                    "y": 22.485995641732213
                },
                "serial_number": 771,
                "signal": {
                    "channel": 11,
                    "connector": 0,
                    "feedthrough": 0
                }
            },
            {
                "amplifier": {
                    "crate": 0,
                    "fan": -1,
                    "plug": 12,
                    "serial": 29652,
                    "slot": 4
                },
                "array": "top",
                "digitizer": {
                    "channel": 6,
                    "crate": 1,
                    "module": 1257,
                    "slot": 14
                },
                "high_voltage": {
                    "channel": 12,
                    "connector": 0,
                    "feedthrough": 0,
                    "return": 0
                },
                "pmt_position": 71,
                "position": {
                    "x": 27.53960784034516,
                    "y": 15.899999999999984
                },
                "serial_number": 794,
                "signal": {
                    "channel": 12,
                    "connector": 0,
                    "feedthrough": 0
                }
            },
            {
                "amplifier": {
                    "crate": 0,
                    "fan": -1,
                    "plug": 13,
                    "serial": 29652,
                    "slot": 4
                },
                "array": "top",
                "digitizer": {
                    "channel": 7,
                    "crate": 1,
                    "module": 1257,
                    "slot": 14
                },
                "high_voltage": {
                    "channel": 13,
                    "connector": 0,
                    "feedthrough": 0,
                    "return": 0
                },
                "pmt_position": 72,
                "position": {
                    "x": 30.716441275992374,
                    "y": 8.230445634260152
                },
                "serial_number": 150,
                "signal": {
                    "channel": 13,
                    "connector": 0,
                    "feedthrough": 0
                }
            },
            {
                "amplifier": {
                    "crate": 0,
                    "fan": -1,
                    "plug": 14,
                    "serial": 29652,
                    "slot": 4
                },
                "array": "top",
                "digitizer": {
                    "channel": 7,
                    "crate": 1,
                    "module": 1258,
                    "slot": 16
                },
                "high_voltage": {
                    "channel": 14,
                    "connector": 0,
                    "feedthrough": 0,
                    "return": 0
                },
                "pmt_position": 73,
                "position": {
                    "x": 31.8,
                    "y": 0.0
                },
                "serial_number": 269,
                "signal": {
                    "channel": 14,
                    "connector": 0,
                    "feedthrough": 0
                }
            },
            {
                "amplifier": {
                    "crate": 0,
                    "fan": -1,
                    "plug": 15,
                    "serial": 29652,
                    "slot": 4
                },
                "array": "top",
                "digitizer": {
                    "channel": 7,
                    "crate": 1,
                    "module": 1229,
                    "slot": 15
                },
                "high_voltage": {
                    "channel": 15,
                    "connector": 0,
                    "feedthrough": 0,
                    "return": 0
                },
                "pmt_position": 74,
                "position": {
                    "x": 30.716441275992366,
                    "y": -8.230445634260182
                },
                "serial_number": 711,
                "signal": {
                    "channel": 15,
                    "connector": 0,
                    "feedthrough": 0
                }
            },
            {
                "amplifier": {
                    "crate": 0,
                    "fan": -1,
                    "plug": 12,
                    "serial": 13265,
                    "slot": 8
                },
                "array": "top",
                "digitizer": {
                    "channel": 6,
                    "crate": 1,
                    "module": 1250,
                    "slot": 6
                },
                "high_voltage": {
                    "channel": 12,
                    "connector": 2,
                    "feedthrough": 0,
                    "return": 2
                },
                "pmt_position": 75,
                "position": {
                    "x": 27.539607840345138,
                    "y": -15.90000000000002
                },
                "serial_number": 811,
                "signal": {
                    "channel": 12,
                    "connector": 2,
                    "feedthrough": 0
                }
            },
            {
                "amplifier": {
                    "crate": 0,
                    "fan": -1,
                    "plug": 13,
                    "serial": 13265,
                    "slot": 8
                },
                "array": "top",
                "digitizer": {
                    "channel": 7,
                    "crate": 1,
                    "module": 1249,
                    "slot": 4
                },
                "high_voltage": {
                    "channel": 13,
                    "connector": 2,
                    "feedthrough": 0,
                    "return": 2
                },
                "pmt_position": 76,
                "position": {
                    "x": 22.485995641732202,
                    "y": -22.485995641732224
                },
                "serial_number": 917,
                "signal": {
                    "channel": 13,
                    "connector": 2,
                    "feedthrough": 0
                }
            },
            {
                "amplifier": {
                    "crate": 1,
                    "fan": -1,
                    "plug": 14,
                    "serial": 1002,
                    "slot": 2
                },
                "array": "top",
                "digitizer": {
                    "channel": 6,
                    "crate": 0,
                    "module": 1234,
                    "slot": 16
                },
                "high_voltage": {
                    "channel": 14,
                    "connector": 2,
                    "feedthrough": 0,
                    "return": 2
                },
                "pmt_position": 77,
                "position": {
                    "x": 15.899999999999999,
                    "y": -27.539607840345152
                },
                "serial_number": 883,
                "signal": {
                    "channel": 14,
                    "connector": 2,
                    "feedthrough": 0
                }
            },
            {
                "amplifier": {
                    "crate": 1,
                    "fan": -1,
                    "plug": 15,
                    "serial": 1002,
                    "slot": 2
                },
                "array": "top",
                "digitizer": {
                    "channel": 0,
                    "crate": 0,
                    "module": 110,
                    "slot": 15
                },
                "high_voltage": {
                    "channel": 15,
                    "connector": 2,
                    "feedthrough": 0,
                    "return": 2
                },
                "pmt_position": 78,
                "position": {
                    "x": 8.230445634260153,
                    "y": -30.716441275992374
                },
                "serial_number": 649,
                "signal": {
                    "channel": 15,
                    "connector": 2,
                    "feedthrough": 0
                }
            },
            {
                "amplifier": {
                    "crate": 1,
                    "fan": -1,
                    "plug": 11,
                    "serial": 24681,
                    "slot": 3
                },
                "array": "top",
                "digitizer": {
                    "channel": 2,
                    "crate": 0,
                    "module": 1234,
                    "slot": 16
                },
                "high_voltage": {
                    "channel": 16,
                    "connector": 2,
                    "feedthrough": 0,
                    "return": 2
                },
                "pmt_position": 79,
                "position": {
                    "x": -1.3322676295501878e-14,
                    "y": -31.8
                },
                "serial_number": 708,
                "signal": {
                    "channel": 16,
                    "connector": 2,
                    "feedthrough": 0
                }
            },
            {
                "amplifier": {
                    "crate": 1,
                    "fan": -1,
                    "plug": 5,
                    "serial": 8617,
                    "slot": 6
                },
                "array": "top",
                "digitizer": {
                    "channel": 3,
                    "crate": 0,
                    "module": 1242,
                    "slot": 8
                },
                "high_voltage": {
                    "channel": 10,
                    "connector": 4,
                    "feedthrough": 1,
                    "return": 4
                },
                "pmt_position": 80,
                "position": {
                    "x": -8.230445634260162,
                    "y": -30.716441275992374
                },
                "serial_number": 766,
                "signal": {
                    "channel": 10,
                    "connector": 4,
                    "feedthrough": 1
                }
            },
            {
                "amplifier": {
                    "crate": 1,
                    "fan": -1,
                    "plug": 6,
                    "serial": 8617,
                    "slot": 6
                },
                "array": "top",
                "digitizer": {
                    "channel": 5,
                    "crate": 0,
                    "module": 156,
                    "slot": 9
                },
                "high_voltage": {
                    "channel": 11,
                    "connector": 4,
                    "feedthrough": 1,
                    "return": 4
                },
                "pmt_position": 81,
                "position": {
                    "x": -15.900000000000006,
                    "y": -27.539607840345145
                },
                "serial_number": 814,
                "signal": {
                    "channel": 11,
                    "connector": 4,
                    "feedthrough": 1
                }
            },
            {
                "amplifier": {
                    "crate": 0,
                    "fan": -1,
                    "plug": 11,
                    "serial": 29647,
                    "slot": 6
                },
                "array": "top",
                "digitizer": {
                    "channel": 2,
                    "crate": 1,
                    "module": 1254,
                    "slot": 12
                },
                "high_voltage": {
                    "channel": 11,
                    "connector": 1,
                    "feedthrough": 0,
                    "return": 1
                },
                "pmt_position": 82,
                "position": {
                    "x": -22.485995641732217,
                    "y": -22.485995641732202
                },
                "serial_number": 812,
                "signal": {
                    "channel": 11,
                    "connector": 1,
                    "feedthrough": 0
                }
            },
            {
                "amplifier": {
                    "crate": 0,
                    "fan": -1,
                    "plug": 12,
                    "serial": 29647,
                    "slot": 6
                },
                "array": "top",
                "digitizer": {
                    "channel": 5,
                    "crate": 1,
                    "module": 1227,
                    "slot": 13
                },
                "high_voltage": {
                    "channel": 12,
                    "connector": 1,
                    "feedthrough": 0,
                    "return": 1
                },
                "pmt_position": 83,
                "position": {
                    "x": -27.539607840345152,
                    "y": -15.899999999999993
                },
                "serial_number": 928,
                "signal": {
                    "channel": 12,
                    "connector": 1,
                    "feedthrough": 0
                }
            },
            {
                "amplifier": {
                    "crate": 0,
                    "fan": -1,
                    "plug": 13,
                    "serial": 29647,
                    "slot": 6
                },
                "array": "top",
                "digitizer": {
                    "channel": 5,
                    "crate": 1,
                    "module": 1219,
                    "slot": 11
                },
                "high_voltage": {
                    "channel": 13,
                    "connector": 1,
                    "feedthrough": 0,
                    "return": 1
                },
                "pmt_position": 84,
                "position": {
                    "x": -30.716441275992374,
                    "y": -8.230445634260155
                },
                "serial_number": 213,
                "signal": {
                    "channel": 13,
                    "connector": 1,
                    "feedthrough": 0
                }
            },
            {
                "amplifier": {
                    "crate": 0,
                    "fan": -1,
                    "plug": 14,
                    "serial": 29647,
                    "slot": 6
                },
                "array": "top",
                "digitizer": {
                    "channel": 6,
                    "crate": 1,
                    "module": 1227,
                    "slot": 13
                },
                "high_voltage": {
                    "channel": 14,
                    "connector": 1,
                    "feedthrough": 0,
                    "return": 1
                },
                "pmt_position": 85,
                "position": {
                    "x": -31.8,
                    "y": 3.552713678800501e-15
                },
                "serial_number": 546,
                "signal": {
                    "channel": 14,
                    "connector": 1,
                    "feedthrough": 0
                }
            },
            {
                "amplifier": {
                    "crate": 0,
                    "fan": -1,
                    "plug": 15,
                    "serial": 29647,
                    "slot": 6
                },
                "array": "top",
                "digitizer": {
                    "channel": 7,
                    "crate": 1,
                    "module": 1227,
                    "slot": 13
                },
                "high_voltage": {
                    "channel": 15,
                    "connector": 1,
                    "feedthrough": 0,
                    "return": 1
                },
                "pmt_position": 86,
                "position": {
                    "x": -30.71644127599237,
                    "y": 8.230445634260168
                },
                "serial_number": 205,
                "signal": {
                    "channel": 15,
                    "connector": 1,
                    "feedthrough": 0
                }
            },
            {
                "amplifier": {
                    "crate": 1,
                    "fan": -1,
                    "plug": 12,
                    "serial": 29651,
                    "slot": 4
                },
                "array": "top",
                "digitizer": {
                    "channel": 7,
                    "crate": 0,
                    "module": 1244,
                    "slot": 10
                },
                "high_voltage": {
                    "channel": 12,
                    "connector": 3,
                    "feedthrough": 0,
                    "return": 3
                },
                "pmt_position": 87,
                "position": {
                    "x": -27.539607840345145,
                    "y": 15.900000000000006
                },
                "serial_number": 543,
                "signal": {
                    "channel": 12,
                    "connector": 3,
                    "feedthrough": 1
                }
            },
            {
                "amplifier": {
                    "crate": 1,
                    "fan": -1,
                    "plug": 0,
                    "serial": 29648,
                    "slot": 5
                },
                "array": "top",
                "digitizer": {
                    "channel": 5,
                    "crate": 0,
                    "module": 1246,
                    "slot": 12
                },
                "high_voltage": {
                    "channel": 13,
                    "connector": 3,
                    "feedthrough": 0,
                    "return": 3
                },
                "pmt_position": 88,
                "position": {
                    "x": -22.48599564173221,
                    "y": 22.485995641732217
                },
                "serial_number": 828,
                "signal": {
                    "channel": 13,
                    "connector": 3,
                    "feedthrough": 1
                }
            },
            {
                "amplifier": {
                    "crate": 1,
                    "fan": -1,
                    "plug": 1,
                    "serial": 29648,
                    "slot": 5
                },
                "array": "top",
                "digitizer": {
                    "channel": 1,
                    "crate": 0,
                    "module": 876,
                    "slot": 11
                },
                "high_voltage": {
                    "channel": 14,
                    "connector": 3,
                    "feedthrough": 0,
                    "return": 3
                },
                "pmt_position": 89,
                "position": {
                    "x": -15.899999999999997,
                    "y": 27.539607840345152
                },
                "serial_number": 151,
                "signal": {
                    "channel": 14,
                    "connector": 3,
                    "feedthrough": 1
                }
            },
            {
                "amplifier": {
                    "crate": 1,
                    "fan": -1,
                    "plug": 6,
                    "serial": 29648,
                    "slot": 5
                },
                "array": "top",
                "digitizer": {
                    "channel": 6,
                    "crate": 0,
                    "module": 1243,
                    "slot": 13
                },
                "high_voltage": {
                    "channel": 19,
                    "connector": 3,
                    "feedthrough": 0,
                    "return": 3
                },
                "pmt_position": 90,
                "position": {
                    "x": -6.172834225695112,
                    "y": 23.037330956994282
                },
                "serial_number": 207,
                "signal": {
                    "channel": 19,
                    "connector": 3,
                    "feedthrough": 1
                }
            },
            {
                "amplifier": {
                    "crate": 1,
                    "fan": -1,
                    "plug": 7,
                    "serial": 29648,
                    "slot": 5
                },
                "array": "top",
                "digitizer": {
                    "channel": 7,
                    "crate": 0,
                    "module": 876,
                    "slot": 11
                },
                "high_voltage": {
                    "channel": 20,
                    "connector": 3,
                    "feedthrough": 0,
                    "return": 3
                },
                "pmt_position": 91,
                "position": {
                    "x": 2.0786644645316468,
                    "y": 23.75924354948813
                },
                "serial_number": 765,
                "signal": {
                    "channel": 20,
                    "connector": 3,
                    "feedthrough": 1
                }
            },
            {
                "amplifier": {
                    "crate": 1,
                    "fan": -1,
                    "plug": 7,
                    "serial": 24678,
                    "slot": 7
                },
                "array": "top",
                "digitizer": {
                    "channel": 2,
                    "crate": 0,
                    "module": 154,
                    "slot": 7
                },
                "high_voltage": {
                    "channel": 12,
                    "connector": 5,
                    "feedthrough": 1,
                    "return": 5
                },
                "pmt_position": 92,
                "position": {
                    "x": 10.079445542515693,
                    "y": 21.615440720824097
                },
                "serial_number": 793,
                "signal": {
                    "channel": 12,
                    "connector": 5,
                    "feedthrough": 1
                }
            },
            {
                "amplifier": {
                    "crate": 0,
                    "fan": -1,
                    "plug": 0,
                    "serial": 29650,
                    "slot": 5
                },
                "array": "top",
                "digitizer": {
                    "channel": 0,
                    "crate": 1,
                    "module": 1257,
                    "slot": 14
                },
                "high_voltage": {
                    "channel": 16,
                    "connector": 0,
                    "feedthrough": 0,
                    "return": 0
                },
                "pmt_position": 93,
                "position": {
                    "x": 16.864496731299177,
                    "y": 16.864496731299145
                },
                "serial_number": 656,
                "signal": {
                    "channel": 16,
                    "connector": 0,
                    "feedthrough": 0
                }
            },
            {
                "amplifier": {
                    "crate": 0,
                    "fan": -1,
                    "plug": 1,
                    "serial": 29650,
                    "slot": 5
                },
                "array": "top",
                "digitizer": {
                    "channel": 0,
                    "crate": 1,
                    "module": 1229,
                    "slot": 15
                },
                "high_voltage": {
                    "channel": 17,
                    "connector": 0,
                    "feedthrough": 0,
                    "return": 0
                },
                "pmt_position": 94,
                "position": {
                    "x": 21.61544072082411,
                    "y": 10.079445542515671
                },
                "serial_number": 669,
                "signal": {
                    "channel": 17,
                    "connector": 0,
                    "feedthrough": 0
                }
            },
            {
                "amplifier": {
                    "crate": 0,
                    "fan": -1,
                    "plug": 2,
                    "serial": 29650,
                    "slot": 5
                },
                "array": "top",
                "digitizer": {
                    "channel": 2,
                    "crate": 1,
                    "module": 1229,
                    "slot": 15
                },
                "high_voltage": {
                    "channel": 18,
                    "connector": 0,
                    "feedthrough": 0,
                    "return": 0
                },
                "pmt_position": 95,
                "position": {
                    "x": 23.759243549488133,
                    "y": 2.078664464531644
                },
                "serial_number": 827,
                "signal": {
                    "channel": 18,
                    "connector": 0,
                    "feedthrough": 0
                }
            },
            {
                "amplifier": {
                    "crate": 0,
                    "fan": -1,
                    "plug": 3,
                    "serial": 29650,
                    "slot": 5
                },
                "array": "top",
                "digitizer": {
                    "channel": 2,
                    "crate": 1,
                    "module": 1258,
                    "slot": 16
                },
                "high_voltage": {
                    "channel": 19,
                    "connector": 0,
                    "feedthrough": 0,
                    "return": 0
                },
                "pmt_position": 96,
                "position": {
                    "x": 23.037330956994275,
                    "y": -6.172834225695135
                },
                "serial_number": 850,
                "signal": {
                    "channel": 19,
                    "connector": 0,
                    "feedthrough": 0
                }
            },
            {
                "amplifier": {
                    "crate": 1,
                    "fan": -1,
                    "plug": 12,
                    "serial": 24681,
                    "slot": 3
                },
                "array": "top",
                "digitizer": {
                    "channel": 5,
                    "crate": 0,
                    "module": 117,
                    "slot": 17
                },
                "high_voltage": {
                    "channel": 17,
                    "connector": 2,
                    "feedthrough": 0,
                    "return": 2
                },
                "pmt_position": 97,
                "position": {
                    "x": 19.536776256292445,
                    "y": -13.679798006972462
                },
                "serial_number": 923,
                "signal": {
                    "channel": 17,
                    "connector": 2,
                    "feedthrough": 0
                }
            },
            {
                "amplifier": {
                    "crate": 1,
                    "fan": -1,
                    "plug": 13,
                    "serial": 24681,
                    "slot": 3
                },
                "array": "top",
                "digitizer": {
                    "channel": 3,
                    "crate": 0,
                    "module": 117,
                    "slot": 17
                },
                "high_voltage": {
                    "channel": 18,
                    "connector": 2,
                    "feedthrough": 0,
                    "return": 2
                },
                "pmt_position": 98,
                "position": {
                    "x": 13.679798006972446,
                    "y": -19.536776256292455
                },
                "serial_number": 254,
                "signal": {
                    "channel": 18,
                    "connector": 2,
                    "feedthrough": 0
                }
            },
            {
                "amplifier": {
                    "crate": 1,
                    "fan": -1,
                    "plug": 14,
                    "serial": 24681,
                    "slot": 3
                },
                "array": "top",
                "digitizer": {
                    "channel": 5,
                    "crate": 0,
                    "module": 1234,
                    "slot": 16
                },
                "high_voltage": {
                    "channel": 19,
                    "connector": 2,
                    "feedthrough": 0,
                    "return": 2
                },
                "pmt_position": 99,
                "position": {
                    "x": 6.172834225695115,
                    "y": -23.037330956994282
                },
                "serial_number": 558,
                "signal": {
                    "channel": 19,
                    "connector": 2,
                    "feedthrough": 0
                }
            },
            {
                "amplifier": {
                    "crate": 1,
                    "fan": -1,
                    "plug": 15,
                    "serial": 24681,
                    "slot": 3
                },
                "array": "top",
                "digitizer": {
                    "channel": 0,
                    "crate": 0,
                    "module": 1233,
                    "slot": 14
                },
                "high_voltage": {
                    "channel": 20,
                    "connector": 2,
                    "feedthrough": 0,
                    "return": 2
                },
                "pmt_position": 100,
                "position": {
                    "x": -2.0786644645316548,
                    "y": -23.75924354948813
                },
                "serial_number": 219,
                "signal": {
                    "channel": 20,
                    "connector": 2,
                    "feedthrough": 0
                }
            },
            {
                "amplifier": {
                    "crate": 1,
                    "fan": -1,
                    "plug": 7,
                    "serial": 8617,
                    "slot": 6
                },
                "array": "top",
                "digitizer": {
                    "channel": 4,
                    "crate": 0,
                    "module": 1242,
                    "slot": 8
                },
                "high_voltage": {
                    "channel": 12,
                    "connector": 4,
                    "feedthrough": 1,
                    "return": 4
                },
                "pmt_position": 101,
                "position": {
                    "x": -10.079445542515689,
                    "y": -21.615440720824097
                },
                "serial_number": 152,
                "signal": {
                    "channel": 12,
                    "connector": 4,
                    "feedthrough": 1
                }
            },
            {
                "amplifier": {
                    "crate": 0,
                    "fan": -1,
                    "plug": 8,
                    "serial": 29653,
                    "slot": 7
                },
                "array": "top",
                "digitizer": {
                    "channel": 0,
                    "crate": 1,
                    "module": 1254,
                    "slot": 12
                },
                "high_voltage": {
                    "channel": 16,
                    "connector": 1,
                    "feedthrough": 0,
                    "return": 1
                },
                "pmt_position": 102,
                "position": {
                    "x": -16.864496731299162,
                    "y": -16.864496731299152
                },
                "serial_number": 687,
                "signal": {
                    "channel": 16,
                    "connector": 1,
                    "feedthrough": 0
                }
            },
            {
                "amplifier": {
                    "crate": 0,
                    "fan": -1,
                    "plug": 9,
                    "serial": 29653,
                    "slot": 7
                },
                "array": "top",
                "digitizer": {
                    "channel": 3,
                    "crate": 1,
                    "module": 1227,
                    "slot": 13
                },
                "high_voltage": {
                    "channel": 17,
                    "connector": 1,
                    "feedthrough": 0,
                    "return": 1
                },
                "pmt_position": 103,
                "position": {
                    "x": -21.615440720824104,
                    "y": -10.079445542515678
                },
                "serial_number": 925,
                "signal": {
                    "channel": 17,
                    "connector": 1,
                    "feedthrough": 0
                }
            },
            {
                "amplifier": {
                    "crate": 0,
                    "fan": -1,
                    "plug": 10,
                    "serial": 29653,
                    "slot": 7
                },
                "array": "top",
                "digitizer": {
                    "channel": 3,
                    "crate": 1,
                    "module": 1254,
                    "slot": 12
                },
                "high_voltage": {
                    "channel": 18,
                    "connector": 1,
                    "feedthrough": 0,
                    "return": 1
                },
                "pmt_position": 104,
                "position": {
                    "x": -23.759243549488133,
                    "y": -2.078664464531643
                },
                "serial_number": 670,
                "signal": {
                    "channel": 18,
                    "connector": 1,
                    "feedthrough": 0
                }
            },
            {
                "amplifier": {
                    "crate": 0,
                    "fan": -1,
                    "plug": 11,
                    "serial": 29653,
                    "slot": 7
                },
                "array": "top",
                "digitizer": {
                    "channel": 3,
                    "crate": 1,
                    "module": 1219,
                    "slot": 11
                },
                "high_voltage": {
                    "channel": 19,
                    "connector": 1,
                    "feedthrough": 0,
                    "return": 1
                },
                "pmt_position": 105,
                "position": {
                    "x": -23.03733095699428,
                    "y": 6.172834225695126
                },
                "serial_number": 718,
                "signal": {
                    "channel": 19,
                    "connector": 1,
                    "feedthrough": 0
                }
            },
            {
                "amplifier": {
                    "crate": 1,
                    "fan": -1,
                    "plug": 4,
                    "serial": 29648,
                    "slot": 5
                },
                "array": "top",
                "digitizer": {
                    "channel": 2,
                    "crate": 0,
                    "module": 1244,
                    "slot": 10
                },
                "high_voltage": {
                    "channel": 17,
                    "connector": 3,
                    "feedthrough": 0,
                    "return": 3
                },
                "pmt_position": 106,
                "position": {
                    "x": -19.536776256292452,
                    "y": 13.679798006972451
                },
                "serial_number": 873,
                "signal": {
                    "channel": 17,
                    "connector": 3,
                    "feedthrough": 1
                }
            },
            {
                "amplifier": {
                    "crate": 1,
                    "fan": -1,
                    "plug": 5,
                    "serial": 29648,
                    "slot": 5
                },
                "array": "top",
                "digitizer": {
                    "channel": 4,
                    "crate": 0,
                    "module": 876,
                    "slot": 11
                },
                "high_voltage": {
                    "channel": 18,
                    "connector": 3,
                    "feedthrough": 0,
                    "return": 3
                },
                "pmt_position": 107,
                "position": {
                    "x": -13.679798006972447,
                    "y": 19.536776256292455
                },
                "serial_number": 924,
                "signal": {
                    "channel": 18,
                    "connector": 3,
                    "feedthrough": 1
                }
            },
            {
                "amplifier": {
                    "crate": 1,
                    "fan": -1,
                    "plug": 9,
                    "serial": 29648,
                    "slot": 5
                },
                "array": "top",
                "digitizer": {
                    "channel": 0,
                    "crate": 0,
                    "module": 156,
                    "slot": 9
                },
                "high_voltage": {
                    "channel": 22,
                    "connector": 3,
                    "feedthrough": 0,
                    "return": 3
                },
                "pmt_position": 108,
                "position": {
                    "x": -4.115222817130075,
                    "y": 15.358220637996189
                },
                "serial_number": 903,
                "signal": {
                    "channel": 22,
                    "connector": 3,
                    "feedthrough": 1
                }
            },
            {
                "amplifier": {
                    "crate": 1,
                    "fan": -1,
                    "plug": 8,
                    "serial": 24678,
                    "slot": 7
                },
                "array": "top",
                "digitizer": {
                    "channel": 3,
                    "crate": 0,
                    "module": 154,
                    "slot": 7
                },
                "high_voltage": {
                    "channel": 13,
                    "connector": 5,
                    "feedthrough": 1,
                    "return": 5
                },
                "pmt_position": 109,
                "position": {
                    "x": 4.115222817130091,
                    "y": 15.358220637996183
                },
                "serial_number": 220,
                "signal": {
                    "channel": 13,
                    "connector": 5,
                    "feedthrough": 1
                }
            },
            {
                "amplifier": {
                    "crate": 0,
                    "fan": -1,
                    "plug": 4,
                    "serial": 29650,
                    "slot": 5
                },
                "array": "top",
                "digitizer": {
                    "channel": 3,
                    "crate": 1,
                    "module": 1258,
                    "slot": 16
                },
                "high_voltage": {
                    "channel": 20,
                    "connector": 0,
                    "feedthrough": 0,
                    "return": 0
                },
                "pmt_position": 110,
                "position": {
                    "x": 11.242997820866107,
                    "y": 11.242997820866107
                },
                "serial_number": 229,
                "signal": {
                    "channel": 20,
                    "connector": 0,
                    "feedthrough": 0
                }
            },
            {
                "amplifier": {
                    "crate": 0,
                    "fan": -1,
                    "plug": 5,
                    "serial": 29650,
                    "slot": 5
                },
                "array": "top",
                "digitizer": {
                    "channel": 3,
                    "crate": 1,
                    "module": 1229,
                    "slot": 15
                },
                "high_voltage": {
                    "channel": 21,
                    "connector": 0,
                    "feedthrough": 0,
                    "return": 0
                },
                "pmt_position": 111,
                "position": {
                    "x": 15.358220637996187,
                    "y": 4.115222817130076
                },
                "serial_number": 761,
                "signal": {
                    "channel": 21,
                    "connector": 0,
                    "feedthrough": 0
                }
            },
            {
                "amplifier": {
                    "crate": 0,
                    "fan": -1,
                    "plug": 6,
                    "serial": 29650,
                    "slot": 5
                },
                "array": "top",
                "digitizer": {
                    "channel": 4,
                    "crate": 1,
                    "module": 1258,
                    "slot": 16
                },
                "high_voltage": {
                    "channel": 22,
                    "connector": 0,
                    "feedthrough": 0,
                    "return": 0
                },
                "pmt_position": 112,
                "position": {
                    "x": 15.358220637996183,
                    "y": -4.115222817130091
                },
                "serial_number": 816,
                "signal": {
                    "channel": 22,
                    "connector": 0,
                    "feedthrough": 0
                }
            },
            {
                "amplifier": {
                    "crate": 1,
                    "fan": -1,
                    "plug": 13,
                    "serial": 29651,
                    "slot": 4
                },
                "array": "top",
                "digitizer": {
                    "channel": 6,
                    "crate": 0,
                    "module": 117,
                    "slot": 17
                },
                "high_voltage": {
                    "channel": 21,
                    "connector": 2,
                    "feedthrough": 0,
                    "return": 2
                },
                "pmt_position": 113,
                "position": {
                    "x": 11.242997820866101,
                    "y": -11.242997820866112
                },
                "serial_number": 912,
                "signal": {
                    "channel": 21,
                    "connector": 2,
                    "feedthrough": 0
                }
            },
            {
                "amplifier": {
                    "crate": 1,
                    "fan": -1,
                    "plug": 14,
                    "serial": 29651,
                    "slot": 4
                },
                "array": "top",
                "digitizer": {
                    "channel": 3,
                    "crate": 0,
                    "module": 1234,
                    "slot": 16
                },
                "high_voltage": {
                    "channel": 22,
                    "connector": 2,
                    "feedthrough": 0,
                    "return": 2
                },
                "pmt_position": 114,
                "position": {
                    "x": 4.115222817130077,
                    "y": -15.358220637996187
                },
                "serial_number": 920,
                "signal": {
                    "channel": 22,
                    "connector": 2,
                    "feedthrough": 0
                }
            },
            {
                "amplifier": {
                    "crate": 1,
                    "fan": -1,
                    "plug": 8,
                    "serial": 8617,
                    "slot": 6
                },
                "array": "top",
                "digitizer": {
                    "channel": 6,
                    "crate": 0,
                    "module": 156,
                    "slot": 9
                },
                "high_voltage": {
                    "channel": 13,
                    "connector": 4,
                    "feedthrough": 1,
                    "return": 4
                },
                "pmt_position": 115,
                "position": {
                    "x": -4.115222817130081,
                    "y": -15.358220637996187
                },
                "serial_number": 146,
                "signal": {
                    "channel": 13,
                    "connector": 4,
                    "feedthrough": 1
                }
            },
            {
                "amplifier": {
                    "crate": 0,
                    "fan": -1,
                    "plug": 12,
                    "serial": 29653,
                    "slot": 7
                },
                "array": "top",
                "digitizer": {
                    "channel": 4,
                    "crate": 1,
                    "module": 1227,
                    "slot": 13
                },
                "high_voltage": {
                    "channel": 20,
                    "connector": 1,
                    "feedthrough": 0,
                    "return": 1
                },
                "pmt_position": 116,
                "position": {
                    "x": -11.242997820866108,
                    "y": -11.242997820866101
                },
                "serial_number": 154,
                "signal": {
                    "channel": 20,
                    "connector": 1,
                    "feedthrough": 0
                }
            },
            {
                "amplifier": {
                    "crate": 0,
                    "fan": -1,
                    "plug": 13,
                    "serial": 29653,
                    "slot": 7
                },
                "array": "top",
                "digitizer": {
                    "channel": 6,
                    "crate": 1,
                    "module": 1219,
                    "slot": 11
                },
                "high_voltage": {
                    "channel": 21,
                    "connector": 1,
                    "feedthrough": 0,
                    "return": 1
                },
                "pmt_position": 117,
                "position": {
                    "x": -15.358220637996187,
                    "y": -4.1152228171300775
                },
                "serial_number": 556,
                "signal": {
                    "channel": 21,
                    "connector": 1,
                    "feedthrough": 0
                }
            },
            {
                "amplifier": {
                    "crate": 0,
                    "fan": -1,
                    "plug": 14,
                    "serial": 29653,
                    "slot": 7
                },
                "array": "top",
                "digitizer": {
                    "channel": 7,
                    "crate": 1,
                    "module": 1219,
                    "slot": 11
                },
                "high_voltage": {
                    "channel": 22,
                    "connector": 1,
                    "feedthrough": 0,
                    "return": 1
                },
                "pmt_position": 118,
                "position": {
                    "x": -15.358220637996185,
                    "y": 4.115222817130084
                },
                "serial_number": 541,
                "signal": {
                    "channel": 22,
                    "connector": 1,
                    "feedthrough": 0
                }
            },
            {
                "amplifier": {
                    "crate": 1,
                    "fan": -1,
                    "plug": 8,
                    "serial": 29648,
                    "slot": 5
                },
                "array": "top",
                "digitizer": {
                    "channel": 6,
                    "crate": 0,
                    "module": 876,
                    "slot": 11
                },
                "high_voltage": {
                    "channel": 21,
                    "connector": 3,
                    "feedthrough": 0,
                    "return": 3
                },
                "pmt_position": 119,
                "position": {
                    "x": -11.242997820866105,
                    "y": 11.242997820866108
                },
                "serial_number": 616,
                "signal": {
                    "channel": 21,
                    "connector": 3,
                    "feedthrough": 1
                }
            },
            {
                "amplifier": {
                    "crate": 1,
                    "fan": -1,
                    "plug": 10,
                    "serial": 29648,
                    "slot": 5
                },
                "array": "top",
                "digitizer": {
                    "channel": 1,
                    "crate": 0,
                    "module": 156,
                    "slot": 9
                },
                "high_voltage": {
                    "channel": 23,
                    "connector": 3,
                    "feedthrough": 0,
                    "return": 3
                },
                "pmt_position": 120,
                "position": {
                    "x": -2.0576114085650374,
                    "y": 7.679110318998094
                },
                "serial_number": 818,
                "signal": {
                    "channel": 23,
                    "connector": 3,
                    "feedthrough": 1
                }
            },
            {
                "amplifier": {
                    "crate": 1,
                    "fan": -1,
                    "plug": 9,
                    "serial": 24678,
                    "slot": 7
                },
                "array": "top",
                "digitizer": {
                    "channel": 3,
                    "crate": 0,
                    "module": 153,
                    "slot": 5
                },
                "high_voltage": {
                    "channel": 14,
                    "connector": 5,
                    "feedthrough": 1,
                    "return": 5
                },
                "pmt_position": 121,
                "position": {
                    "x": 5.621498910433053,
                    "y": 5.621498910433053
                },
                "serial_number": 872,
                "signal": {
                    "channel": 14,
                    "connector": 5,
                    "feedthrough": 1
                }
            },
            {
                "amplifier": {
                    "crate": 0,
                    "fan": -1,
                    "plug": 7,
                    "serial": 29650,
                    "slot": 5
                },
                "array": "top",
                "digitizer": {
                    "channel": 5,
                    "crate": 1,
                    "module": 1258,
                    "slot": 16
                },
                "high_voltage": {
                    "channel": 23,
                    "connector": 0,
                    "feedthrough": 0,
                    "return": 0
                },
                "pmt_position": 122,
                "position": {
                    "x": 7.679110318998092,
                    "y": -2.0576114085650454
                },
                "serial_number": 210,
                "signal": {
                    "channel": 23,
                    "connector": 0,
                    "feedthrough": 0
                }
            },
            {
                "amplifier": {
                    "crate": 1,
                    "fan": -1,
                    "plug": 15,
                    "serial": 29651,
                    "slot": 4
                },
                "array": "top",
                "digitizer": {
                    "channel": 7,
                    "crate": 0,
                    "module": 117,
                    "slot": 17
                },
                "high_voltage": {
                    "channel": 23,
                    "connector": 2,
                    "feedthrough": 0,
                    "return": 2
                },
                "pmt_position": 123,
                "position": {
                    "x": 2.0576114085650383,
                    "y": -7.679110318998093
                },
                "serial_number": 227,
                "signal": {
                    "channel": 23,
                    "connector": 2,
                    "feedthrough": 0
                }
            },
            {
                "amplifier": {
                    "crate": 1,
                    "fan": -1,
                    "plug": 9,
                    "serial": 8617,
                    "slot": 6
                },
                "array": "top",
                "digitizer": {
                    "channel": 5,
                    "crate": 0,
                    "module": 1242,
                    "slot": 8
                },
                "high_voltage": {
                    "channel": 14,
                    "connector": 4,
                    "feedthrough": 1,
                    "return": 4
                },
                "pmt_position": 124,
                "position": {
                    "x": -5.621498910433054,
                    "y": -5.621498910433051
                },
                "serial_number": 202,
                "signal": {
                    "channel": 14,
                    "connector": 4,
                    "feedthrough": 1
                }
            },
            {
                "amplifier": {
                    "crate": 0,
                    "fan": -1,
                    "plug": 15,
                    "serial": 29653,
                    "slot": 7
                },
                "array": "top",
                "digitizer": {
                    "channel": 7,
                    "crate": 1,
                    "module": 1254,
                    "slot": 12
                },
                "high_voltage": {
                    "channel": 23,
                    "connector": 1,
                    "feedthrough": 0,
                    "return": 1
                },
                "pmt_position": 125,
                "position": {
                    "x": -7.6791103189980925,
                    "y": 2.057611408565042
                },
                "serial_number": 231,
                "signal": {
                    "channel": 23,
                    "connector": 1,
                    "feedthrough": 0
                }
            },
            {
                "amplifier": {
                    "crate": 1,
                    "fan": -1,
                    "plug": 10,
                    "serial": 8617,
                    "slot": 6
                },
                "array": "top",
                "digitizer": {
                    "channel": 6,
                    "crate": 0,
                    "module": 1242,
                    "slot": 8
                },
                "high_voltage": {
                    "channel": 15,
                    "connector": 4,
                    "feedthrough": 1,
                    "return": 4
                },
                "pmt_position": 126,
                "position": {
                    "x": 0.0,
                    "y": 0.0
                },
                "serial_number": 752,
                "signal": {
                    "channel": 15,
                    "connector": 4,
                    "feedthrough": 1
                }
            },
            {
                "amplifier": {
                    "crate": 0,
                    "fan": 16,
                    "plug": 0,
                    "serial": 13266,
                    "slot": 10
                },
                "array": "bottom",
                "digitizer": {
                    "channel": 2,
                    "crate": 1,
                    "module": 1161,
                    "slot": 3
                },
                "high_voltage": {
                    "channel": 0,
                    "connector": 6,
                    "feedthrough": 1,
                    "return": 6
                },
                "pmt_position": 127,
                "position": {
                    "x": -30.689924073888996,
                    "y": 32.28201605133931
                },
                "serial_number": 806,
                "signal": {
                    "channel": 0,
                    "connector": 6,
                    "feedthrough": 2
                }
            },
            {
                "amplifier": {
                    "crate": 0,
                    "fan": 17,
                    "plug": 1,
                    "serial": 13266,
                    "slot": 10
                },
                "array": "bottom",
                "digitizer": {
                    "channel": 1,
                    "crate": 1,
                    "module": 1187,
                    "slot": 7
                },
                "high_voltage": {
                    "channel": 1,
                    "connector": 6,
                    "feedthrough": 1,
                    "return": 6
                },
                "pmt_position": 128,
                "position": {
                    "x": -23.2988878137987,
                    "y": 35.34348351026003
                },
                "serial_number": 175,
                "signal": {
                    "channel": 1,
                    "connector": 6,
                    "feedthrough": 2
                }
            },
            {
                "amplifier": {
                    "crate": 0,
                    "fan": 18,
                    "plug": 2,
                    "serial": 13266,
                    "slot": 10
                },
                "array": "bottom",
                "digitizer": {
                    "channel": 2,
                    "crate": 1,
                    "module": 1187,
                    "slot": 7
                },
                "high_voltage": {
                    "channel": 2,
                    "connector": 6,
                    "feedthrough": 1,
                    "return": 6
                },
                "pmt_position": 129,
                "position": {
                    "x": -15.907851553708406,
                    "y": 38.404950969180746
                },
                "serial_number": 163,
                "signal": {
                    "channel": 2,
                    "connector": 6,
                    "feedthrough": 2
                }
            },
            {
                "amplifier": {
                    "crate": 0,
                    "fan": 19,
                    "plug": 3,
                    "serial": 13266,
                    "slot": 10
                },
                "array": "bottom",
                "digitizer": {
                    "channel": 3,
                    "crate": 1,
                    "module": 1249,
                    "slot": 4
                },
                "high_voltage": {
                    "channel": 3,
                    "connector": 6,
                    "feedthrough": 1,
                    "return": 6
                },
                "pmt_position": 130,
                "position": {
                    "x": -8.516815293618112,
                    "y": 41.46641842810146
                },
                "serial_number": 742,
                "signal": {
                    "channel": 3,
                    "connector": 6,
                    "feedthrough": 2
                }
            },
            {
                "amplifier": {
                    "crate": 0,
                    "fan": 20,
                    "plug": 4,
                    "serial": 13266,
                    "slot": 10
                },
                "array": "bottom",
                "digitizer": {
                    "channel": 3,
                    "crate": 1,
                    "module": 1187,
                    "slot": 7
                },
                "high_voltage": {
                    "channel": 4,
                    "connector": 6,
                    "feedthrough": 1,
                    "return": 6
                },
                "pmt_position": 131,
                "position": {
                    "x": -1.1257790335278184,
                    "y": 44.52788588702218
                },
                "serial_number": 751,
                "signal": {
                    "channel": 4,
                    "connector": 6,
                    "feedthrough": 2
                }
            },
            {
                "amplifier": {
                    "crate": 0,
                    "fan": 8,
                    "plug": 8,
                    "serial": 29649,
                    "slot": 11
                },
                "array": "bottom",
                "digitizer": {
                    "channel": 0,
                    "crate": 1,
                    "module": 1092,
                    "slot": 1
                },
                "high_voltage": {
                    "channel": 0,
                    "connector": 8,
                    "feedthrough": 2,
                    "return": 8
                },
                "pmt_position": 132,
                "position": {
                    "x": -39.1251698717397,
                    "y": 21.2889897014281
                },
                "serial_number": 854,
                "signal": {
                    "channel": 0,
                    "connector": 8,
                    "feedthrough": 2
                }
            },
            {
                "amplifier": {
                    "crate": 0,
                    "fan": 9,
                    "plug": 9,
                    "serial": 29649,
                    "slot": 11
                },
                "array": "bottom",
                "digitizer": {
                    "channel": 0,
                    "crate": 1,
                    "module": 1247,
                    "slot": 2
                },
                "high_voltage": {
                    "channel": 1,
                    "connector": 8,
                    "feedthrough": 2,
                    "return": 8
                },
                "pmt_position": 133,
                "position": {
                    "x": -31.734133611649405,
                    "y": 24.35045716034882
                },
                "serial_number": 124,
                "signal": {
                    "channel": 1,
                    "connector": 8,
                    "feedthrough": 2
                }
            },
            {
                "amplifier": {
                    "crate": 0,
                    "fan": 21,
                    "plug": 5,
                    "serial": 13266,
                    "slot": 10
                },
                "array": "bottom",
                "digitizer": {
                    "channel": 3,
                    "crate": 1,
                    "module": 1212,
                    "slot": 5
                },
                "high_voltage": {
                    "channel": 5,
                    "connector": 6,
                    "feedthrough": 1,
                    "return": 6
                },
                "pmt_position": 134,
                "position": {
                    "x": -24.34309735155911,
                    "y": 27.41192461926954
                },
                "serial_number": 123,
                "signal": {
                    "channel": 5,
                    "connector": 6,
                    "feedthrough": 2
                }
            },
            {
                "amplifier": {
                    "crate": 0,
                    "fan": 22,
                    "plug": 6,
                    "serial": 13266,
                    "slot": 10
                },
                "array": "bottom",
                "digitizer": {
                    "channel": 4,
                    "crate": 1,
                    "module": 1249,
                    "slot": 4
                },
                "high_voltage": {
                    "channel": 6,
                    "connector": 6,
                    "feedthrough": 1,
                    "return": 6
                },
                "pmt_position": 135,
                "position": {
                    "x": -16.952061091468817,
                    "y": 30.47339207819026
                },
                "serial_number": 668,
                "signal": {
                    "channel": 6,
                    "connector": 6,
                    "feedthrough": 2
                }
            },
            {
                "amplifier": {
                    "crate": 0,
                    "fan": 23,
                    "plug": 7,
                    "serial": 13266,
                    "slot": 10
                },
                "array": "bottom",
                "digitizer": {
                    "channel": 4,
                    "crate": 1,
                    "module": 1212,
                    "slot": 5
                },
                "high_voltage": {
                    "channel": 7,
                    "connector": 6,
                    "feedthrough": 1,
                    "return": 6
                },
                "pmt_position": 136,
                "position": {
                    "x": -9.561024831378525,
                    "y": 33.534859537110975
                },
                "serial_number": 754,
                "signal": {
                    "channel": 7,
                    "connector": 6,
                    "feedthrough": 2
                }
            },
            {
                "amplifier": {
                    "crate": 0,
                    "fan": 0,
                    "plug": 0,
                    "serial": 29649,
                    "slot": 11
                },
                "array": "bottom",
                "digitizer": {
                    "channel": 0,
                    "crate": 1,
                    "module": 1249,
                    "slot": 4
                },
                "high_voltage": {
                    "channel": 8,
                    "connector": 6,
                    "feedthrough": 1,
                    "return": 6
                },
                "pmt_position": 137,
                "position": {
                    "x": -2.169988571288231,
                    "y": 36.59632699603169
                },
                "serial_number": 904,
                "signal": {
                    "channel": 8,
                    "connector": 6,
                    "feedthrough": 2
                }
            },
            {
                "amplifier": {
                    "crate": 0,
                    "fan": 1,
                    "plug": 1,
                    "serial": 29649,
                    "slot": 11
                },
                "array": "bottom",
                "digitizer": {
                    "channel": 0,
                    "crate": 1,
                    "module": 1212,
                    "slot": 5
                },
                "high_voltage": {
                    "channel": 9,
                    "connector": 6,
                    "feedthrough": 1,
                    "return": 6
                },
                "pmt_position": 138,
                "position": {
                    "x": 5.221047688802065,
                    "y": 39.65779445495241
                },
                "serial_number": 855,
                "signal": {
                    "channel": 9,
                    "connector": 6,
                    "feedthrough": 2
                }
            },
            {
                "amplifier": {
                    "crate": 0,
                    "fan": 2,
                    "plug": 2,
                    "serial": 29649,
                    "slot": 11
                },
                "array": "bottom",
                "digitizer": {
                    "channel": 1,
                    "crate": 1,
                    "module": 1161,
                    "slot": 3
                },
                "high_voltage": {
                    "channel": 10,
                    "connector": 6,
                    "feedthrough": 1,
                    "return": 6
                },
                "pmt_position": 139,
                "position": {
                    "x": 12.612083948892357,
                    "y": 42.71926191387313
                },
                "serial_number": 760,
                "signal": {
                    "channel": 10,
                    "connector": 6,
                    "feedthrough": 2
                }
            },
            {
                "amplifier": {
                    "crate": 0,
                    "fan": 10,
                    "plug": 10,
                    "serial": 29649,
                    "slot": 11
                },
                "array": "bottom",
                "digitizer": {
                    "channel": 1,
                    "crate": 1,
                    "module": 1247,
                    "slot": 2
                },
                "high_voltage": {
                    "channel": 2,
                    "connector": 8,
                    "feedthrough": 2,
                    "return": 8
                },
                "pmt_position": 140,
                "position": {
                    "x": -40.16937940950011,
                    "y": 13.357430810437622
                },
                "serial_number": 809,
                "signal": {
                    "channel": 2,
                    "connector": 8,
                    "feedthrough": 2
                }
            },
            {
                "amplifier": {
                    "crate": 0,
                    "fan": 11,
                    "plug": 11,
                    "serial": 29649,
                    "slot": 11
                },
                "array": "bottom",
                "digitizer": {
                    "channel": 3,
                    "crate": 1,
                    "module": 1247,
                    "slot": 2
                },
                "high_voltage": {
                    "channel": 3,
                    "connector": 8,
                    "feedthrough": 2,
                    "return": 8
                },
                "pmt_position": 141,
                "position": {
                    "x": -32.77834314940982,
                    "y": 16.41889826935834
                },
                "serial_number": 170,
                "signal": {
                    "channel": 3,
                    "connector": 8,
                    "feedthrough": 2
                }
            },
            {
                "amplifier": {
                    "crate": 0,
                    "fan": 12,
                    "plug": 12,
                    "serial": 29649,
                    "slot": 11
                },
                "array": "bottom",
                "digitizer": {
                    "channel": 5,
                    "crate": 1,
                    "module": 1092,
                    "slot": 1
                },
                "high_voltage": {
                    "channel": 4,
                    "connector": 8,
                    "feedthrough": 2,
                    "return": 8
                },
                "pmt_position": 142,
                "position": {
                    "x": -25.387306889319525,
                    "y": 19.480365728279057
                },
                "serial_number": 785,
                "signal": {
                    "channel": 4,
                    "connector": 8,
                    "feedthrough": 2
                }
            },
            {
                "amplifier": {
                    "crate": 0,
                    "fan": 3,
                    "plug": 3,
                    "serial": 29649,
                    "slot": 11
                },
                "array": "bottom",
                "digitizer": {
                    "channel": 0,
                    "crate": 1,
                    "module": 1250,
                    "slot": 6
                },
                "high_voltage": {
                    "channel": 11,
                    "connector": 6,
                    "feedthrough": 1,
                    "return": 6
                },
                "pmt_position": 143,
                "position": {
                    "x": -17.99627062922923,
                    "y": 22.541833187199778
                },
                "serial_number": 215,
                "signal": {
                    "channel": 11,
                    "connector": 6,
                    "feedthrough": 2
                }
            },
            {
                "amplifier": {
                    "crate": 0,
                    "fan": 4,
                    "plug": 4,
                    "serial": 29649,
                    "slot": 11
                },
                "array": "bottom",
                "digitizer": {
                    "channel": 1,
                    "crate": 1,
                    "module": 1250,
                    "slot": 6
                },
                "high_voltage": {
                    "channel": 12,
                    "connector": 6,
                    "feedthrough": 1,
                    "return": 6
                },
                "pmt_position": 144,
                "position": {
                    "x": -10.605234369138937,
                    "y": 25.603300646120495
                },
                "serial_number": 122,
                "signal": {
                    "channel": 12,
                    "connector": 6,
                    "feedthrough": 2
                }
            },
            {
                "amplifier": {
                    "crate": 0,
                    "fan": 5,
                    "plug": 5,
                    "serial": 29649,
                    "slot": 11
                },
                "array": "bottom",
                "digitizer": {
                    "channel": 1,
                    "crate": 1,
                    "module": 1212,
                    "slot": 5
                },
                "high_voltage": {
                    "channel": 13,
                    "connector": 6,
                    "feedthrough": 1,
                    "return": 6
                },
                "pmt_position": 145,
                "position": {
                    "x": -3.2141981090486436,
                    "y": 28.66476810504121
                },
                "serial_number": 125,
                "signal": {
                    "channel": 13,
                    "connector": 6,
                    "feedthrough": 2
                }
            },
            {
                "amplifier": {
                    "crate": 0,
                    "fan": 6,
                    "plug": 6,
                    "serial": 29649,
                    "slot": 11
                },
                "array": "bottom",
                "digitizer": {
                    "channel": 2,
                    "crate": 1,
                    "module": 1249,
                    "slot": 4
                },
                "high_voltage": {
                    "channel": 14,
                    "connector": 6,
                    "feedthrough": 1,
                    "return": 6
                },
                "pmt_position": 146,
                "position": {
                    "x": 4.17683815104165,
                    "y": 31.726235563961932
                },
                "serial_number": 786,
                "signal": {
                    "channel": 14,
                    "connector": 6,
                    "feedthrough": 2
                }
            },
            {
                "amplifier": {
                    "crate": 0,
                    "fan": 7,
                    "plug": 7,
                    "serial": 29649,
                    "slot": 11
                },
                "array": "bottom",
                "digitizer": {
                    "channel": 2,
                    "crate": 1,
                    "module": 1212,
                    "slot": 5
                },
                "high_voltage": {
                    "channel": 15,
                    "connector": 6,
                    "feedthrough": 1,
                    "return": 6
                },
                "pmt_position": 147,
                "position": {
                    "x": 11.567874411131942,
                    "y": 34.78770302288265
                },
                "serial_number": 501,
                "signal": {
                    "channel": 15,
                    "connector": 6,
                    "feedthrough": 2
                }
            },
            {
                "amplifier": {
                    "crate": 1,
                    "fan": 96,
                    "plug": 0,
                    "serial": 1002,
                    "slot": 2
                },
                "array": "bottom",
                "digitizer": {
                    "channel": 1,
                    "crate": 0,
                    "module": 1233,
                    "slot": 14
                },
                "high_voltage": {
                    "channel": 21,
                    "connector": 5,
                    "feedthrough": 1,
                    "return": 5
                },
                "pmt_position": 148,
                "position": {
                    "x": 18.958910671222238,
                    "y": 37.84917048180337
                },
                "serial_number": 767,
                "signal": {
                    "channel": 15,
                    "connector": 11,
                    "feedthrough": 3
                }
            },
            {
                "amplifier": {
                    "crate": 0,
                    "fan": 13,
                    "plug": 13,
                    "serial": 29649,
                    "slot": 11
                },
                "array": "bottom",
                "digitizer": {
                    "channel": 6,
                    "crate": 1,
                    "module": 1092,
                    "slot": 1
                },
                "high_voltage": {
                    "channel": 5,
                    "connector": 8,
                    "feedthrough": 2,
                    "return": 8
                },
                "pmt_position": 149,
                "position": {
                    "x": -41.213588947260526,
                    "y": 5.425871919447141
                },
                "serial_number": 926,
                "signal": {
                    "channel": 5,
                    "connector": 8,
                    "feedthrough": 2
                }
            },
            {
                "amplifier": {
                    "crate": 0,
                    "fan": 14,
                    "plug": 14,
                    "serial": 29649,
                    "slot": 11
                },
                "array": "bottom",
                "digitizer": {
                    "channel": 6,
                    "crate": 1,
                    "module": 1247,
                    "slot": 2
                },
                "high_voltage": {
                    "channel": 6,
                    "connector": 8,
                    "feedthrough": 2,
                    "return": 8
                },
                "pmt_position": 150,
                "position": {
                    "x": -33.82255268717023,
                    "y": 8.487339378367858
                },
                "serial_number": 204,
                "signal": {
                    "channel": 6,
                    "connector": 8,
                    "feedthrough": 2
                }
            },
            {
                "amplifier": {
                    "crate": 0,
                    "fan": 15,
                    "plug": 15,
                    "serial": 29649,
                    "slot": 11
                },
                "array": "bottom",
                "digitizer": {
                    "channel": 7,
                    "crate": 1,
                    "module": 1247,
                    "slot": 2
                },
                "high_voltage": {
                    "channel": 7,
                    "connector": 8,
                    "feedthrough": 2,
                    "return": 8
                },
                "pmt_position": 151,
                "position": {
                    "x": -26.431516427079938,
                    "y": 11.548806837288577
                },
                "serial_number": 777,
                "signal": {
                    "channel": 7,
                    "connector": 8,
                    "feedthrough": 2
                }
            },
            {
                "amplifier": {
                    "crate": 0,
                    "fan": 24,
                    "plug": 8,
                    "serial": 13266,
                    "slot": 10
                },
                "array": "bottom",
                "digitizer": {
                    "channel": 1,
                    "crate": 1,
                    "module": 1092,
                    "slot": 1
                },
                "high_voltage": {
                    "channel": 8,
                    "connector": 8,
                    "feedthrough": 2,
                    "return": 8
                },
                "pmt_position": 152,
                "position": {
                    "x": -19.040480166989642,
                    "y": 14.610274296209296
                },
                "serial_number": 743,
                "signal": {
                    "channel": 8,
                    "connector": 8,
                    "feedthrough": 2
                }
            },
            {
                "amplifier": {
                    "crate": 0,
                    "fan": 32,
                    "plug": 0,
                    "serial": 1004,
                    "slot": 9
                },
                "array": "bottom",
                "digitizer": {
                    "channel": 0,
                    "crate": 1,
                    "module": 1161,
                    "slot": 3
                },
                "high_voltage": {
                    "channel": 16,
                    "connector": 6,
                    "feedthrough": 1,
                    "return": 6
                },
                "pmt_position": 153,
                "position": {
                    "x": -11.64944390689935,
                    "y": 17.671741755130014
                },
                "serial_number": 787,
                "signal": {
                    "channel": 16,
                    "connector": 6,
                    "feedthrough": 2
                }
            },
            {
                "amplifier": {
                    "crate": 0,
                    "fan": 33,
                    "plug": 1,
                    "serial": 1004,
                    "slot": 9
                },
                "array": "bottom",
                "digitizer": {
                    "channel": 0,
                    "crate": 1,
                    "module": 1187,
                    "slot": 7
                },
                "high_voltage": {
                    "channel": 17,
                    "connector": 6,
                    "feedthrough": 1,
                    "return": 6
                },
                "pmt_position": 154,
                "position": {
                    "x": -4.258407646809056,
                    "y": 20.73320921405073
                },
                "serial_number": 134,
                "signal": {
                    "channel": 17,
                    "connector": 6,
                    "feedthrough": 2
                }
            },
            {
                "amplifier": {
                    "crate": 0,
                    "fan": 34,
                    "plug": 2,
                    "serial": 1004,
                    "slot": 9
                },
                "array": "bottom",
                "digitizer": {
                    "channel": 1,
                    "crate": 1,
                    "module": 1249,
                    "slot": 4
                },
                "high_voltage": {
                    "channel": 18,
                    "connector": 6,
                    "feedthrough": 1,
                    "return": 6
                },
                "pmt_position": 155,
                "position": {
                    "x": 3.132628613281237,
                    "y": 23.79467667297145
                },
                "serial_number": 135,
                "signal": {
                    "channel": 18,
                    "connector": 6,
                    "feedthrough": 2
                }
            },
            {
                "amplifier": {
                    "crate": 0,
                    "fan": 35,
                    "plug": 3,
                    "serial": 1004,
                    "slot": 9
                },
                "array": "bottom",
                "digitizer": {
                    "channel": 2,
                    "crate": 1,
                    "module": 1250,
                    "slot": 6
                },
                "high_voltage": {
                    "channel": 19,
                    "connector": 6,
                    "feedthrough": 1,
                    "return": 6
                },
                "pmt_position": 156,
                "position": {
                    "x": 10.523664873371533,
                    "y": 26.85614413189217
                },
                "serial_number": 121,
                "signal": {
                    "channel": 19,
                    "connector": 6,
                    "feedthrough": 2
                }
            },
            {
                "amplifier": {
                    "crate": 0,
                    "fan": 40,
                    "plug": 0,
                    "serial": 13265,
                    "slot": 8
                },
                "array": "bottom",
                "digitizer": {
                    "channel": 0,
                    "crate": 1,
                    "module": 1251,
                    "slot": 8
                },
                "high_voltage": {
                    "channel": 0,
                    "connector": 7,
                    "feedthrough": 1,
                    "return": 7
                },
                "pmt_position": 157,
                "position": {
                    "x": 17.914701133461826,
                    "y": 29.91761159081289
                },
                "serial_number": 679,
                "signal": {
                    "channel": 0,
                    "connector": 7,
                    "feedthrough": 2
                }
            },
            {
                "amplifier": {
                    "crate": 0,
                    "fan": 41,
                    "plug": 1,
                    "serial": 13265,
                    "slot": 8
                },
                "array": "bottom",
                "digitizer": {
                    "channel": 1,
                    "crate": 1,
                    "module": 1216,
                    "slot": 9
                },
                "high_voltage": {
                    "channel": 1,
                    "connector": 7,
                    "feedthrough": 1,
                    "return": 7
                },
                "pmt_position": 158,
                "position": {
                    "x": 25.305737393552118,
                    "y": 32.979079049733606
                },
                "serial_number": 768,
                "signal": {
                    "channel": 1,
                    "connector": 7,
                    "feedthrough": 2
                }
            },
            {
                "amplifier": {
                    "crate": 0,
                    "fan": 25,
                    "plug": 9,
                    "serial": 13266,
                    "slot": 10
                },
                "array": "bottom",
                "digitizer": {
                    "channel": 3,
                    "crate": 1,
                    "module": 1092,
                    "slot": 1
                },
                "high_voltage": {
                    "channel": 9,
                    "connector": 8,
                    "feedthrough": 2,
                    "return": 8
                },
                "pmt_position": 159,
                "position": {
                    "x": -42.25779848502094,
                    "y": -2.5056869715433443
                },
                "serial_number": 916,
                "signal": {
                    "channel": 9,
                    "connector": 8,
                    "feedthrough": 2
                }
            },
            {
                "amplifier": {
                    "crate": 0,
                    "fan": 26,
                    "plug": 10,
                    "serial": 13266,
                    "slot": 10
                },
                "array": "bottom",
                "digitizer": {
                    "channel": 2,
                    "crate": 1,
                    "module": 1247,
                    "slot": 2
                },
                "high_voltage": {
                    "channel": 10,
                    "connector": 8,
                    "feedthrough": 2,
                    "return": 8
                },
                "pmt_position": 160,
                "position": {
                    "x": -34.866762224930646,
                    "y": 0.5557804873773744
                },
                "serial_number": 203,
                "signal": {
                    "channel": 10,
                    "connector": 8,
                    "feedthrough": 2
                }
            },
            {
                "amplifier": {
                    "crate": 0,
                    "fan": 27,
                    "plug": 11,
                    "serial": 13266,
                    "slot": 10
                },
                "array": "bottom",
                "digitizer": {
                    "channel": 2,
                    "crate": 1,
                    "module": 1092,
                    "slot": 1
                },
                "high_voltage": {
                    "channel": 11,
                    "connector": 8,
                    "feedthrough": 2,
                    "return": 8
                },
                "pmt_position": 161,
                "position": {
                    "x": -27.47572596484035,
                    "y": 3.617247946298093
                },
                "serial_number": 196,
                "signal": {
                    "channel": 11,
                    "connector": 8,
                    "feedthrough": 2
                }
            },
            {
                "amplifier": {
                    "crate": 0,
                    "fan": 28,
                    "plug": 12,
                    "serial": 13266,
                    "slot": 10
                },
                "array": "bottom",
                "digitizer": {
                    "channel": 5,
                    "crate": 1,
                    "module": 1247,
                    "slot": 2
                },
                "high_voltage": {
                    "channel": 12,
                    "connector": 8,
                    "feedthrough": 2,
                    "return": 8
                },
                "pmt_position": 162,
                "position": {
                    "x": -20.084689704750055,
                    "y": 6.678715405218811
                },
                "serial_number": 183,
                "signal": {
                    "channel": 12,
                    "connector": 8,
                    "feedthrough": 2
                }
            },
            {
                "amplifier": {
                    "crate": 0,
                    "fan": 29,
                    "plug": 13,
                    "serial": 13266,
                    "slot": 10
                },
                "array": "bottom",
                "digitizer": {
                    "channel": 4,
                    "crate": 1,
                    "module": 1247,
                    "slot": 2
                },
                "high_voltage": {
                    "channel": 13,
                    "connector": 8,
                    "feedthrough": 2,
                    "return": 8
                },
                "pmt_position": 163,
                "position": {
                    "x": -12.693653444659763,
                    "y": 9.740182864139529
                },
                "serial_number": 113,
                "signal": {
                    "channel": 13,
                    "connector": 8,
                    "feedthrough": 2
                }
            },
            {
                "amplifier": {
                    "crate": 0,
                    "fan": 36,
                    "plug": 4,
                    "serial": 1004,
                    "slot": 9
                },
                "array": "bottom",
                "digitizer": {
                    "channel": 3,
                    "crate": 1,
                    "module": 1161,
                    "slot": 3
                },
                "high_voltage": {
                    "channel": 20,
                    "connector": 6,
                    "feedthrough": 1,
                    "return": 6
                },
                "pmt_position": 164,
                "position": {
                    "x": -5.302617184569469,
                    "y": 12.801650323060247
                },
                "serial_number": 127,
                "signal": {
                    "channel": 20,
                    "connector": 6,
                    "feedthrough": 2
                }
            },
            {
                "amplifier": {
                    "crate": 0,
                    "fan": 37,
                    "plug": 5,
                    "serial": 1004,
                    "slot": 9
                },
                "array": "bottom",
                "digitizer": {
                    "channel": 4,
                    "crate": 1,
                    "module": 1161,
                    "slot": 3
                },
                "high_voltage": {
                    "channel": 21,
                    "connector": 6,
                    "feedthrough": 1,
                    "return": 6
                },
                "pmt_position": 165,
                "position": {
                    "x": 2.088419075520825,
                    "y": 15.863117781980966
                },
                "serial_number": 120,
                "signal": {
                    "channel": 21,
                    "connector": 6,
                    "feedthrough": 2
                }
            },
            {
                "amplifier": {
                    "crate": 0,
                    "fan": 38,
                    "plug": 6,
                    "serial": 1004,
                    "slot": 9
                },
                "array": "bottom",
                "digitizer": {
                    "channel": 3,
                    "crate": 1,
                    "module": 1250,
                    "slot": 6
                },
                "high_voltage": {
                    "channel": 22,
                    "connector": 6,
                    "feedthrough": 1,
                    "return": 6
                },
                "pmt_position": 166,
                "position": {
                    "x": 9.479455335611119,
                    "y": 18.924585240901685
                },
                "serial_number": 218,
                "signal": {
                    "channel": 22,
                    "connector": 6,
                    "feedthrough": 2
                }
            },
            {
                "amplifier": {
                    "crate": 0,
                    "fan": 42,
                    "plug": 2,
                    "serial": 13265,
                    "slot": 8
                },
                "array": "bottom",
                "digitizer": {
                    "channel": 2,
                    "crate": 1,
                    "module": 1216,
                    "slot": 9
                },
                "high_voltage": {
                    "channel": 2,
                    "connector": 7,
                    "feedthrough": 1,
                    "return": 7
                },
                "pmt_position": 167,
                "position": {
                    "x": 16.87049159570141,
                    "y": 21.9860526998224
                },
                "serial_number": 148,
                "signal": {
                    "channel": 2,
                    "connector": 7,
                    "feedthrough": 2
                }
            },
            {
                "amplifier": {
                    "crate": 0,
                    "fan": 43,
                    "plug": 3,
                    "serial": 13265,
                    "slot": 8
                },
                "array": "bottom",
                "digitizer": {
                    "channel": 3,
                    "crate": 1,
                    "module": 1251,
                    "slot": 8
                },
                "high_voltage": {
                    "channel": 3,
                    "connector": 7,
                    "feedthrough": 1,
                    "return": 7
                },
                "pmt_position": 168,
                "position": {
                    "x": 24.261527855791705,
                    "y": 25.04752015874312
                },
                "serial_number": 206,
                "signal": {
                    "channel": 3,
                    "connector": 7,
                    "feedthrough": 2
                }
            },
            {
                "amplifier": {
                    "crate": 0,
                    "fan": 44,
                    "plug": 4,
                    "serial": 13265,
                    "slot": 8
                },
                "array": "bottom",
                "digitizer": {
                    "channel": 2,
                    "crate": 1,
                    "module": 1251,
                    "slot": 8
                },
                "high_voltage": {
                    "channel": 4,
                    "connector": 7,
                    "feedthrough": 1,
                    "return": 7
                },
                "pmt_position": 169,
                "position": {
                    "x": 31.652564115882,
                    "y": 28.10898761766384
                },
                "serial_number": 772,
                "signal": {
                    "channel": 4,
                    "connector": 7,
                    "feedthrough": 2
                }
            },
            {
                "amplifier": {
                    "crate": 0,
                    "fan": 30,
                    "plug": 14,
                    "serial": 13266,
                    "slot": 10
                },
                "array": "bottom",
                "digitizer": {
                    "channel": 7,
                    "crate": 1,
                    "module": 1092,
                    "slot": 1
                },
                "high_voltage": {
                    "channel": 14,
                    "connector": 8,
                    "feedthrough": 2,
                    "return": 8
                },
                "pmt_position": 170,
                "position": {
                    "x": -43.30200802278135,
                    "y": -10.437245862533826
                },
                "serial_number": 901,
                "signal": {
                    "channel": 14,
                    "connector": 8,
                    "feedthrough": 2
                }
            },
            {
                "amplifier": {
                    "crate": 0,
                    "fan": 31,
                    "plug": 15,
                    "serial": 13266,
                    "slot": 10
                },
                "array": "bottom",
                "digitizer": {
                    "channel": 4,
                    "crate": 1,
                    "module": 1092,
                    "slot": 1
                },
                "high_voltage": {
                    "channel": 15,
                    "connector": 8,
                    "feedthrough": 2,
                    "return": 8
                },
                "pmt_position": 171,
                "position": {
                    "x": -35.910971762691055,
                    "y": -7.375778403613108
                },
                "serial_number": 173,
                "signal": {
                    "channel": 15,
                    "connector": 8,
                    "feedthrough": 2
                }
            },
            {
                "amplifier": {
                    "crate": 1,
                    "fan": 88,
                    "plug": 8,
                    "serial": 24672,
                    "slot": 1
                },
                "array": "bottom",
                "digitizer": {
                    "channel": 0,
                    "crate": 0,
                    "module": 1234,
                    "slot": 16
                },
                "high_voltage": {
                    "channel": 16,
                    "connector": 8,
                    "feedthrough": 2,
                    "return": 8
                },
                "pmt_position": 172,
                "position": {
                    "x": -28.519935502600763,
                    "y": -4.314310944692391
                },
                "serial_number": 801,
                "signal": {
                    "channel": 16,
                    "connector": 8,
                    "feedthrough": 2
                }
            },
            {
                "amplifier": {
                    "crate": 1,
                    "fan": 89,
                    "plug": 9,
                    "serial": 24672,
                    "slot": 1
                },
                "array": "bottom",
                "digitizer": {
                    "channel": 1,
                    "crate": 0,
                    "module": 117,
                    "slot": 17
                },
                "high_voltage": {
                    "channel": 17,
                    "connector": 8,
                    "feedthrough": 2,
                    "return": 8
                },
                "pmt_position": 173,
                "position": {
                    "x": -21.12889924251047,
                    "y": -1.2528434857716721
                },
                "serial_number": 166,
                "signal": {
                    "channel": 17,
                    "connector": 8,
                    "feedthrough": 2
                }
            },
            {
                "amplifier": {
                    "crate": 1,
                    "fan": 90,
                    "plug": 10,
                    "serial": 24672,
                    "slot": 1
                },
                "array": "bottom",
                "digitizer": {
                    "channel": 0,
                    "crate": 0,
                    "module": 117,
                    "slot": 17
                },
                "high_voltage": {
                    "channel": 18,
                    "connector": 8,
                    "feedthrough": 2,
                    "return": 8
                },
                "pmt_position": 174,
                "position": {
                    "x": -13.737862982420175,
                    "y": 1.8086239731490465
                },
                "serial_number": 109,
                "signal": {
                    "channel": 18,
                    "connector": 8,
                    "feedthrough": 2
                }
            },
            {
                "amplifier": {
                    "crate": 1,
                    "fan": 91,
                    "plug": 11,
                    "serial": 24672,
                    "slot": 1
                },
                "array": "bottom",
                "digitizer": {
                    "channel": 1,
                    "crate": 0,
                    "module": 1234,
                    "slot": 16
                },
                "high_voltage": {
                    "channel": 19,
                    "connector": 8,
                    "feedthrough": 2,
                    "return": 8
                },
                "pmt_position": 175,
                "position": {
                    "x": -6.346826722329881,
                    "y": 4.870091432069764
                },
                "serial_number": 748,
                "signal": {
                    "channel": 19,
                    "connector": 8,
                    "feedthrough": 2
                }
            },
            {
                "amplifier": {
                    "crate": 0,
                    "fan": 39,
                    "plug": 7,
                    "serial": 1004,
                    "slot": 9
                },
                "array": "bottom",
                "digitizer": {
                    "channel": 4,
                    "crate": 1,
                    "module": 1250,
                    "slot": 6
                },
                "high_voltage": {
                    "channel": 23,
                    "connector": 6,
                    "feedthrough": 1,
                    "return": 6
                },
                "pmt_position": 176,
                "position": {
                    "x": 1.0442095377604126,
                    "y": 7.931558890990483
                },
                "serial_number": 106,
                "signal": {
                    "channel": 23,
                    "connector": 6,
                    "feedthrough": 2
                }
            },
            {
                "amplifier": {
                    "crate": 0,
                    "fan": 45,
                    "plug": 5,
                    "serial": 13265,
                    "slot": 8
                },
                "array": "bottom",
                "digitizer": {
                    "channel": 5,
                    "crate": 1,
                    "module": 1253,
                    "slot": 10
                },
                "high_voltage": {
                    "channel": 5,
                    "connector": 7,
                    "feedthrough": 1,
                    "return": 7
                },
                "pmt_position": 177,
                "position": {
                    "x": 8.435245797850705,
                    "y": 10.9930263499112
                },
                "serial_number": 117,
                "signal": {
                    "channel": 5,
                    "connector": 7,
                    "feedthrough": 2
                }
            },
            {
                "amplifier": {
                    "crate": 0,
                    "fan": 46,
                    "plug": 6,
                    "serial": 13265,
                    "slot": 8
                },
                "array": "bottom",
                "digitizer": {
                    "channel": 7,
                    "crate": 1,
                    "module": 1253,
                    "slot": 10
                },
                "high_voltage": {
                    "channel": 6,
                    "connector": 7,
                    "feedthrough": 1,
                    "return": 7
                },
                "pmt_position": 178,
                "position": {
                    "x": 15.826282057941,
                    "y": 14.05449380883192
                },
                "serial_number": 769,
                "signal": {
                    "channel": 6,
                    "connector": 7,
                    "feedthrough": 2
                }
            },
            {
                "amplifier": {
                    "crate": 0,
                    "fan": 47,
                    "plug": 7,
                    "serial": 13265,
                    "slot": 8
                },
                "array": "bottom",
                "digitizer": {
                    "channel": 7,
                    "crate": 1,
                    "module": 1216,
                    "slot": 9
                },
                "high_voltage": {
                    "channel": 7,
                    "connector": 7,
                    "feedthrough": 1,
                    "return": 7
                },
                "pmt_position": 179,
                "position": {
                    "x": 23.217318318031293,
                    "y": 17.11596126775264
                },
                "serial_number": 167,
                "signal": {
                    "channel": 7,
                    "connector": 7,
                    "feedthrough": 2
                }
            },
            {
                "amplifier": {
                    "crate": 0,
                    "fan": 48,
                    "plug": 0,
                    "serial": 29653,
                    "slot": 7
                },
                "array": "bottom",
                "digitizer": {
                    "channel": 2,
                    "crate": 1,
                    "module": 1253,
                    "slot": 10
                },
                "high_voltage": {
                    "channel": 8,
                    "connector": 7,
                    "feedthrough": 1,
                    "return": 7
                },
                "pmt_position": 180,
                "position": {
                    "x": 30.608354578121585,
                    "y": 20.177428726673355
                },
                "serial_number": 844,
                "signal": {
                    "channel": 8,
                    "connector": 7,
                    "feedthrough": 2
                }
            },
            {
                "amplifier": {
                    "crate": 0,
                    "fan": 49,
                    "plug": 1,
                    "serial": 29653,
                    "slot": 7
                },
                "array": "bottom",
                "digitizer": {
                    "channel": 3,
                    "crate": 1,
                    "module": 1253,
                    "slot": 10
                },
                "high_voltage": {
                    "channel": 9,
                    "connector": 7,
                    "feedthrough": 1,
                    "return": 7
                },
                "pmt_position": 181,
                "position": {
                    "x": 37.99939083821188,
                    "y": 23.238896185594072
                },
                "serial_number": 773,
                "signal": {
                    "channel": 9,
                    "connector": 7,
                    "feedthrough": 2
                }
            },
            {
                "amplifier": {
                    "crate": 1,
                    "fan": 92,
                    "plug": 12,
                    "serial": 24672,
                    "slot": 1
                },
                "array": "bottom",
                "digitizer": {
                    "channel": 2,
                    "crate": 0,
                    "module": 117,
                    "slot": 17
                },
                "high_voltage": {
                    "channel": 20,
                    "connector": 8,
                    "feedthrough": 2,
                    "return": 8
                },
                "pmt_position": 182,
                "position": {
                    "x": -36.95518130045147,
                    "y": -15.307337294603592
                },
                "serial_number": 914,
                "signal": {
                    "channel": 20,
                    "connector": 8,
                    "feedthrough": 2
                }
            },
            {
                "amplifier": {
                    "crate": 1,
                    "fan": 93,
                    "plug": 13,
                    "serial": 24672,
                    "slot": 1
                },
                "array": "bottom",
                "digitizer": {
                    "channel": 4,
                    "crate": 0,
                    "module": 1234,
                    "slot": 16
                },
                "high_voltage": {
                    "channel": 21,
                    "connector": 8,
                    "feedthrough": 2,
                    "return": 8
                },
                "pmt_position": 183,
                "position": {
                    "x": -29.564145040361176,
                    "y": -12.245869835682873
                },
                "serial_number": 591,
                "signal": {
                    "channel": 21,
                    "connector": 8,
                    "feedthrough": 2
                }
            },
            {
                "amplifier": {
                    "crate": 1,
                    "fan": 97,
                    "plug": 1,
                    "serial": 1002,
                    "slot": 2
                },
                "array": "bottom",
                "digitizer": {
                    "channel": 1,
                    "crate": 0,
                    "module": 110,
                    "slot": 15
                },
                "high_voltage": {
                    "channel": 0,
                    "connector": 10,
                    "feedthrough": 2,
                    "return": 10
                },
                "pmt_position": 184,
                "position": {
                    "x": -22.17310878027088,
                    "y": -9.184402376762154
                },
                "serial_number": 158,
                "signal": {
                    "channel": 0,
                    "connector": 10,
                    "feedthrough": 3
                }
            },
            {
                "amplifier": {
                    "crate": 1,
                    "fan": 98,
                    "plug": 2,
                    "serial": 1002,
                    "slot": 2
                },
                "array": "bottom",
                "digitizer": {
                    "channel": 0,
                    "crate": 0,
                    "module": 1243,
                    "slot": 13
                },
                "high_voltage": {
                    "channel": 1,
                    "connector": 10,
                    "feedthrough": 2,
                    "return": 10
                },
                "pmt_position": 185,
                "position": {
                    "x": -14.782072520180588,
                    "y": -6.1229349178414365
                },
                "serial_number": 803,
                "signal": {
                    "channel": 1,
                    "connector": 10,
                    "feedthrough": 3
                }
            },
            {
                "amplifier": {
                    "crate": 1,
                    "fan": 99,
                    "plug": 3,
                    "serial": 1002,
                    "slot": 2
                },
                "array": "bottom",
                "digitizer": {
                    "channel": 2,
                    "crate": 0,
                    "module": 1233,
                    "slot": 14
                },
                "high_voltage": {
                    "channel": 2,
                    "connector": 10,
                    "feedthrough": 2,
                    "return": 10
                },
                "pmt_position": 186,
                "position": {
                    "x": -7.391036260090294,
                    "y": -3.0614674589207183
                },
                "serial_number": 802,
                "signal": {
                    "channel": 2,
                    "connector": 10,
                    "feedthrough": 3
                }
            },
            {
                "amplifier": {
                    "crate": 1,
                    "fan": 94,
                    "plug": 14,
                    "serial": 24672,
                    "slot": 1
                },
                "array": "bottom",
                "digitizer": {
                    "channel": 4,
                    "crate": 0,
                    "module": 117,
                    "slot": 17
                },
                "high_voltage": {
                    "channel": 22,
                    "connector": 8,
                    "feedthrough": 2,
                    "return": 8
                },
                "pmt_position": 187,
                "position": {
                    "x": 0.0,
                    "y": 0.0
                },
                "serial_number": 799,
                "signal": {
                    "channel": 22,
                    "connector": 8,
                    "feedthrough": 2
                }
            },
            {
                "amplifier": {
                    "crate": 0,
                    "fan": 50,
                    "plug": 2,
                    "serial": 29653,
                    "slot": 7
                },
                "array": "bottom",
                "digitizer": {
                    "channel": 3,
                    "crate": 1,
                    "module": 1216,
                    "slot": 9
                },
                "high_voltage": {
                    "channel": 10,
                    "connector": 7,
                    "feedthrough": 1,
                    "return": 7
                },
                "pmt_position": 188,
                "position": {
                    "x": 7.391036260090294,
                    "y": 3.0614674589207183
                },
                "serial_number": 178,
                "signal": {
                    "channel": 10,
                    "connector": 7,
                    "feedthrough": 2
                }
            },
            {
                "amplifier": {
                    "crate": 0,
                    "fan": 51,
                    "plug": 3,
                    "serial": 29653,
                    "slot": 7
                },
                "array": "bottom",
                "digitizer": {
                    "channel": 4,
                    "crate": 1,
                    "module": 1253,
                    "slot": 10
                },
                "high_voltage": {
                    "channel": 11,
                    "connector": 7,
                    "feedthrough": 1,
                    "return": 7
                },
                "pmt_position": 189,
                "position": {
                    "x": 14.782072520180588,
                    "y": 6.1229349178414365
                },
                "serial_number": 129,
                "signal": {
                    "channel": 11,
                    "connector": 7,
                    "feedthrough": 2
                }
            },
            {
                "amplifier": {
                    "crate": 0,
                    "fan": 52,
                    "plug": 4,
                    "serial": 29653,
                    "slot": 7
                },
                "array": "bottom",
                "digitizer": {
                    "channel": 5,
                    "crate": 1,
                    "module": 1216,
                    "slot": 9
                },
                "high_voltage": {
                    "channel": 12,
                    "connector": 7,
                    "feedthrough": 1,
                    "return": 7
                },
                "pmt_position": 190,
                "position": {
                    "x": 22.17310878027088,
                    "y": 9.184402376762154
                },
                "serial_number": 103,
                "signal": {
                    "channel": 12,
                    "connector": 7,
                    "feedthrough": 2
                }
            },
            {
                "amplifier": {
                    "crate": 0,
                    "fan": 53,
                    "plug": 5,
                    "serial": 29653,
                    "slot": 7
                },
                "array": "bottom",
                "digitizer": {
                    "channel": 6,
                    "crate": 1,
                    "module": 1253,
                    "slot": 10
                },
                "high_voltage": {
                    "channel": 13,
                    "connector": 7,
                    "feedthrough": 1,
                    "return": 7
                },
                "pmt_position": 191,
                "position": {
                    "x": 29.564145040361176,
                    "y": 12.245869835682873
                },
                "serial_number": 172,
                "signal": {
                    "channel": 13,
                    "connector": 7,
                    "feedthrough": 2
                }
            },
            {
                "amplifier": {
                    "crate": 0,
                    "fan": 54,
                    "plug": 6,
                    "serial": 29653,
                    "slot": 7
                },
                "array": "bottom",
                "digitizer": {
                    "channel": 6,
                    "crate": 1,
                    "module": 1251,
                    "slot": 8
                },
                "high_voltage": {
                    "channel": 14,
                    "connector": 7,
                    "feedthrough": 1,
                    "return": 7
                },
                "pmt_position": 192,
                "position": {
                    "x": 36.95518130045147,
                    "y": 15.307337294603592
                },
                "serial_number": 846,
                "signal": {
                    "channel": 14,
                    "connector": 7,
                    "feedthrough": 2
                }
            },
            {
                "amplifier": {
                    "crate": 1,
                    "fan": 95,
                    "plug": 15,
                    "serial": 24672,
                    "slot": 1
                },
                "array": "bottom",
                "digitizer": {
                    "channel": 7,
                    "crate": 0,
                    "module": 1234,
                    "slot": 16
                },
                "high_voltage": {
                    "channel": 23,
                    "connector": 8,
                    "feedthrough": 2,
                    "return": 8
                },
                "pmt_position": 193,
                "position": {
                    "x": -37.99939083821188,
                    "y": -23.238896185594072
                },
                "serial_number": 899,
                "signal": {
                    "channel": 23,
                    "connector": 8,
                    "feedthrough": 2
                }
            },
            {
                "amplifier": {
                    "crate": 1,
                    "fan": 100,
                    "plug": 4,
                    "serial": 1002,
                    "slot": 2
                },
                "array": "bottom",
                "digitizer": {
                    "channel": 3,
                    "crate": 0,
                    "module": 1243,
                    "slot": 13
                },
                "high_voltage": {
                    "channel": 3,
                    "connector": 10,
                    "feedthrough": 2,
                    "return": 10
                },
                "pmt_position": 194,
                "position": {
                    "x": -30.608354578121585,
                    "y": -20.177428726673355
                },
                "serial_number": 849,
                "signal": {
                    "channel": 3,
                    "connector": 10,
                    "feedthrough": 3
                }
            },
            {
                "amplifier": {
                    "crate": 1,
                    "fan": 101,
                    "plug": 5,
                    "serial": 1002,
                    "slot": 2
                },
                "array": "bottom",
                "digitizer": {
                    "channel": 3,
                    "crate": 0,
                    "module": 1233,
                    "slot": 14
                },
                "high_voltage": {
                    "channel": 4,
                    "connector": 10,
                    "feedthrough": 2,
                    "return": 10
                },
                "pmt_position": 195,
                "position": {
                    "x": -23.217318318031293,
                    "y": -17.11596126775264
                },
                "serial_number": 179,
                "signal": {
                    "channel": 4,
                    "connector": 10,
                    "feedthrough": 3
                }
            },
            {
                "amplifier": {
                    "crate": 1,
                    "fan": 102,
                    "plug": 6,
                    "serial": 1002,
                    "slot": 2
                },
                "array": "bottom",
                "digitizer": {
                    "channel": 3,
                    "crate": 0,
                    "module": 1246,
                    "slot": 12
                },
                "high_voltage": {
                    "channel": 5,
                    "connector": 10,
                    "feedthrough": 2,
                    "return": 10
                },
                "pmt_position": 196,
                "position": {
                    "x": -15.826282057941,
                    "y": -14.05449380883192
                },
                "serial_number": 111,
                "signal": {
                    "channel": 5,
                    "connector": 10,
                    "feedthrough": 3
                }
            },
            {
                "amplifier": {
                    "crate": 1,
                    "fan": 103,
                    "plug": 7,
                    "serial": 1002,
                    "slot": 2
                },
                "array": "bottom",
                "digitizer": {
                    "channel": 4,
                    "crate": 0,
                    "module": 1233,
                    "slot": 14
                },
                "high_voltage": {
                    "channel": 6,
                    "connector": 10,
                    "feedthrough": 2,
                    "return": 10
                },
                "pmt_position": 197,
                "position": {
                    "x": -8.435245797850705,
                    "y": -10.9930263499112
                },
                "serial_number": 130,
                "signal": {
                    "channel": 6,
                    "connector": 10,
                    "feedthrough": 3
                }
            },
            {
                "amplifier": {
                    "crate": 1,
                    "fan": 104,
                    "plug": 8,
                    "serial": 1002,
                    "slot": 2
                },
                "array": "bottom",
                "digitizer": {
                    "channel": 4,
                    "crate": 0,
                    "module": 1246,
                    "slot": 12
                },
                "high_voltage": {
                    "channel": 7,
                    "connector": 10,
                    "feedthrough": 2,
                    "return": 10
                },
                "pmt_position": 198,
                "position": {
                    "x": -1.0442095377604126,
                    "y": -7.931558890990483
                },
                "serial_number": 746,
                "signal": {
                    "channel": 7,
                    "connector": 10,
                    "feedthrough": 3
                }
            },
            {
                "amplifier": {
                    "crate": 1,
                    "fan": 64,
                    "plug": 0,
                    "serial": 24096,
                    "slot": 0
                },
                "array": "bottom",
                "digitizer": {
                    "channel": 0,
                    "crate": 0,
                    "module": 1237,
                    "slot": 20
                },
                "high_voltage": {
                    "channel": 0,
                    "connector": 9,
                    "feedthrough": 2,
                    "return": 9
                },
                "pmt_position": 199,
                "position": {
                    "x": 6.346826722329881,
                    "y": -4.870091432069764
                },
                "serial_number": 805,
                "signal": {
                    "channel": 0,
                    "connector": 9,
                    "feedthrough": 3
                }
            },
            {
                "amplifier": {
                    "crate": 1,
                    "fan": 65,
                    "plug": 1,
                    "serial": 24096,
                    "slot": 0
                },
                "array": "bottom",
                "digitizer": {
                    "channel": 0,
                    "crate": 0,
                    "module": 127,
                    "slot": 19
                },
                "high_voltage": {
                    "channel": 1,
                    "connector": 9,
                    "feedthrough": 2,
                    "return": 9
                },
                "pmt_position": 200,
                "position": {
                    "x": 13.737862982420175,
                    "y": -1.8086239731490465
                },
                "serial_number": 110,
                "signal": {
                    "channel": 1,
                    "connector": 9,
                    "feedthrough": 3
                }
            },
            {
                "amplifier": {
                    "crate": 0,
                    "fan": 55,
                    "plug": 7,
                    "serial": 29653,
                    "slot": 7
                },
                "array": "bottom",
                "digitizer": {
                    "channel": 7,
                    "crate": 1,
                    "module": 1251,
                    "slot": 8
                },
                "high_voltage": {
                    "channel": 15,
                    "connector": 7,
                    "feedthrough": 1,
                    "return": 7
                },
                "pmt_position": 201,
                "position": {
                    "x": 21.12889924251047,
                    "y": 1.2528434857716721
                },
                "serial_number": 116,
                "signal": {
                    "channel": 15,
                    "connector": 7,
                    "feedthrough": 2
                }
            },
            {
                "amplifier": {
                    "crate": 0,
                    "fan": 56,
                    "plug": 0,
                    "serial": 29647,
                    "slot": 6
                },
                "array": "bottom",
                "digitizer": {
                    "channel": 0,
                    "crate": 1,
                    "module": 1216,
                    "slot": 9
                },
                "high_voltage": {
                    "channel": 16,
                    "connector": 7,
                    "feedthrough": 1,
                    "return": 7
                },
                "pmt_position": 202,
                "position": {
                    "x": 28.519935502600763,
                    "y": 4.314310944692391
                },
                "serial_number": 248,
                "signal": {
                    "channel": 16,
                    "connector": 7,
                    "feedthrough": 2
                }
            },
            {
                "amplifier": {
                    "crate": 0,
                    "fan": 57,
                    "plug": 1,
                    "serial": 29647,
                    "slot": 6
                },
                "array": "bottom",
                "digitizer": {
                    "channel": 1,
                    "crate": 1,
                    "module": 1253,
                    "slot": 10
                },
                "high_voltage": {
                    "channel": 17,
                    "connector": 7,
                    "feedthrough": 1,
                    "return": 7
                },
                "pmt_position": 203,
                "position": {
                    "x": 35.910971762691055,
                    "y": 7.375778403613108
                },
                "serial_number": 588,
                "signal": {
                    "channel": 17,
                    "connector": 7,
                    "feedthrough": 2
                }
            },
            {
                "amplifier": {
                    "crate": 0,
                    "fan": 58,
                    "plug": 2,
                    "serial": 29647,
                    "slot": 6
                },
                "array": "bottom",
                "digitizer": {
                    "channel": 0,
                    "crate": 1,
                    "module": 1253,
                    "slot": 10
                },
                "high_voltage": {
                    "channel": 18,
                    "connector": 7,
                    "feedthrough": 1,
                    "return": 7
                },
                "pmt_position": 204,
                "position": {
                    "x": 43.30200802278135,
                    "y": 10.437245862533826
                },
                "serial_number": 792,
                "signal": {
                    "channel": 18,
                    "connector": 7,
                    "feedthrough": 2
                }
            },
            {
                "amplifier": {
                    "crate": 1,
                    "fan": 105,
                    "plug": 9,
                    "serial": 1002,
                    "slot": 2
                },
                "array": "bottom",
                "digitizer": {
                    "channel": 5,
                    "crate": 0,
                    "module": 110,
                    "slot": 15
                },
                "high_voltage": {
                    "channel": 8,
                    "connector": 10,
                    "feedthrough": 2,
                    "return": 10
                },
                "pmt_position": 205,
                "position": {
                    "x": -31.652564115882,
                    "y": -28.10898761766384
                },
                "serial_number": 879,
                "signal": {
                    "channel": 8,
                    "connector": 10,
                    "feedthrough": 3
                }
            },
            {
                "amplifier": {
                    "crate": 1,
                    "fan": 106,
                    "plug": 10,
                    "serial": 1002,
                    "slot": 2
                },
                "array": "bottom",
                "digitizer": {
                    "channel": 7,
                    "crate": 0,
                    "module": 1233,
                    "slot": 14
                },
                "high_voltage": {
                    "channel": 9,
                    "connector": 10,
                    "feedthrough": 2,
                    "return": 10
                },
                "pmt_position": 206,
                "position": {
                    "x": -24.261527855791705,
                    "y": -25.04752015874312
                },
                "serial_number": 707,
                "signal": {
                    "channel": 9,
                    "connector": 10,
                    "feedthrough": 3
                }
            },
            {
                "amplifier": {
                    "crate": 1,
                    "fan": 107,
                    "plug": 11,
                    "serial": 1002,
                    "slot": 2
                },
                "array": "bottom",
                "digitizer": {
                    "channel": 5,
                    "crate": 0,
                    "module": 1233,
                    "slot": 14
                },
                "high_voltage": {
                    "channel": 10,
                    "connector": 10,
                    "feedthrough": 2,
                    "return": 10
                },
                "pmt_position": 207,
                "position": {
                    "x": -16.87049159570141,
                    "y": -21.9860526998224
                },
                "serial_number": 847,
                "signal": {
                    "channel": 10,
                    "connector": 10,
                    "feedthrough": 3
                }
            },
            {
                "amplifier": {
                    "crate": 1,
                    "fan": 108,
                    "plug": 12,
                    "serial": 1002,
                    "slot": 2
                },
                "array": "bottom",
                "digitizer": {
                    "channel": 6,
                    "crate": 0,
                    "module": 1233,
                    "slot": 14
                },
                "high_voltage": {
                    "channel": 11,
                    "connector": 10,
                    "feedthrough": 2,
                    "return": 10
                },
                "pmt_position": 208,
                "position": {
                    "x": -9.479455335611119,
                    "y": -18.924585240901685
                },
                "serial_number": 107,
                "signal": {
                    "channel": 11,
                    "connector": 10,
                    "feedthrough": 3
                }
            },
            {
                "amplifier": {
                    "crate": 1,
                    "fan": 109,
                    "plug": 13,
                    "serial": 1002,
                    "slot": 2
                },
                "array": "bottom",
                "digitizer": {
                    "channel": 7,
                    "crate": 0,
                    "module": 110,
                    "slot": 15
                },
                "high_voltage": {
                    "channel": 12,
                    "connector": 10,
                    "feedthrough": 2,
                    "return": 10
                },
                "pmt_position": 209,
                "position": {
                    "x": -2.088419075520825,
                    "y": -15.863117781980966
                },
                "serial_number": 112,
                "signal": {
                    "channel": 12,
                    "connector": 10,
                    "feedthrough": 3
                }
            },
            {
                "amplifier": {
                    "crate": 1,
                    "fan": 66,
                    "plug": 2,
                    "serial": 24096,
                    "slot": 0
                },
                "array": "bottom",
                "digitizer": {
                    "channel": 0,
                    "crate": 0,
                    "module": 1236,
                    "slot": 18
                },
                "high_voltage": {
                    "channel": 2,
                    "connector": 9,
                    "feedthrough": 2,
                    "return": 9
                },
                "pmt_position": 210,
                "position": {
                    "x": 5.302617184569469,
                    "y": -12.801650323060247
                },
                "serial_number": 840,
                "signal": {
                    "channel": 2,
                    "connector": 9,
                    "feedthrough": 3
                }
            },
            {
                "amplifier": {
                    "crate": 1,
                    "fan": 67,
                    "plug": 3,
                    "serial": 24096,
                    "slot": 0
                },
                "array": "bottom",
                "digitizer": {
                    "channel": 2,
                    "crate": 0,
                    "module": 1237,
                    "slot": 20
                },
                "high_voltage": {
                    "channel": 3,
                    "connector": 9,
                    "feedthrough": 2,
                    "return": 9
                },
                "pmt_position": 211,
                "position": {
                    "x": 12.693653444659763,
                    "y": -9.740182864139529
                },
                "serial_number": 807,
                "signal": {
                    "channel": 3,
                    "connector": 9,
                    "feedthrough": 3
                }
            },
            {
                "amplifier": {
                    "crate": 1,
                    "fan": 68,
                    "plug": 4,
                    "serial": 24096,
                    "slot": 0
                },
                "array": "bottom",
                "digitizer": {
                    "channel": 2,
                    "crate": 0,
                    "module": 1236,
                    "slot": 18
                },
                "high_voltage": {
                    "channel": 4,
                    "connector": 9,
                    "feedthrough": 2,
                    "return": 9
                },
                "pmt_position": 212,
                "position": {
                    "x": 20.084689704750055,
                    "y": -6.678715405218811
                },
                "serial_number": 774,
                "signal": {
                    "channel": 4,
                    "connector": 9,
                    "feedthrough": 3
                }
            },
            {
                "amplifier": {
                    "crate": 0,
                    "fan": 59,
                    "plug": 3,
                    "serial": 29647,
                    "slot": 6
                },
                "array": "bottom",
                "digitizer": {
                    "channel": 1,
                    "crate": 1,
                    "module": 1251,
                    "slot": 8
                },
                "high_voltage": {
                    "channel": 19,
                    "connector": 7,
                    "feedthrough": 1,
                    "return": 7
                },
                "pmt_position": 213,
                "position": {
                    "x": 27.47572596484035,
                    "y": -3.617247946298093
                },
                "serial_number": 169,
                "signal": {
                    "channel": 19,
                    "connector": 7,
                    "feedthrough": 2
                }
            },
            {
                "amplifier": {
                    "crate": 0,
                    "fan": 60,
                    "plug": 4,
                    "serial": 29647,
                    "slot": 6
                },
                "array": "bottom",
                "digitizer": {
                    "channel": 4,
                    "crate": 1,
                    "module": 1251,
                    "slot": 8
                },
                "high_voltage": {
                    "channel": 20,
                    "connector": 7,
                    "feedthrough": 1,
                    "return": 7
                },
                "pmt_position": 214,
                "position": {
                    "x": 34.866762224930646,
                    "y": -0.5557804873773744
                },
                "serial_number": 750,
                "signal": {
                    "channel": 20,
                    "connector": 7,
                    "feedthrough": 2
                }
            },
            {
                "amplifier": {
                    "crate": 0,
                    "fan": 61,
                    "plug": 5,
                    "serial": 29647,
                    "slot": 6
                },
                "array": "bottom",
                "digitizer": {
                    "channel": 4,
                    "crate": 1,
                    "module": 1216,
                    "slot": 9
                },
                "high_voltage": {
                    "channel": 21,
                    "connector": 7,
                    "feedthrough": 1,
                    "return": 7
                },
                "pmt_position": 215,
                "position": {
                    "x": 42.25779848502094,
                    "y": 2.5056869715433443
                },
                "serial_number": 797,
                "signal": {
                    "channel": 21,
                    "connector": 7,
                    "feedthrough": 2
                }
            },
            {
                "amplifier": {
                    "crate": 1,
                    "fan": 110,
                    "plug": 0,
                    "serial": 24681,
                    "slot": 3
                },
                "array": "bottom",
                "digitizer": {
                    "channel": 0,
                    "crate": 0,
                    "module": 1246,
                    "slot": 12
                },
                "high_voltage": {
                    "channel": 13,
                    "connector": 10,
                    "feedthrough": 2,
                    "return": 10
                },
                "pmt_position": 216,
                "position": {
                    "x": -25.305737393552118,
                    "y": -32.979079049733606
                },
                "serial_number": 871,
                "signal": {
                    "channel": 13,
                    "connector": 10,
                    "feedthrough": 3
                }
            },
            {
                "amplifier": {
                    "crate": 1,
                    "fan": 111,
                    "plug": 1,
                    "serial": 24681,
                    "slot": 3
                },
                "array": "bottom",
                "digitizer": {
                    "channel": 1,
                    "crate": 0,
                    "module": 1246,
                    "slot": 12
                },
                "high_voltage": {
                    "channel": 14,
                    "connector": 10,
                    "feedthrough": 2,
                    "return": 10
                },
                "pmt_position": 217,
                "position": {
                    "x": -17.914701133461826,
                    "y": -29.91761159081289
                },
                "serial_number": 456,
                "signal": {
                    "channel": 14,
                    "connector": 10,
                    "feedthrough": 3
                }
            },
            {
                "amplifier": {
                    "crate": 1,
                    "fan": 112,
                    "plug": 2,
                    "serial": 24681,
                    "slot": 3
                },
                "array": "bottom",
                "digitizer": {
                    "channel": 1,
                    "crate": 0,
                    "module": 1243,
                    "slot": 13
                },
                "high_voltage": {
                    "channel": 15,
                    "connector": 10,
                    "feedthrough": 2,
                    "return": 10
                },
                "pmt_position": 218,
                "position": {
                    "x": -10.523664873371533,
                    "y": -26.85614413189217
                },
                "serial_number": 776,
                "signal": {
                    "channel": 15,
                    "connector": 10,
                    "feedthrough": 3
                }
            },
            {
                "amplifier": {
                    "crate": 1,
                    "fan": 113,
                    "plug": 3,
                    "serial": 24681,
                    "slot": 3
                },
                "array": "bottom",
                "digitizer": {
                    "channel": 2,
                    "crate": 0,
                    "module": 110,
                    "slot": 15
                },
                "high_voltage": {
                    "channel": 16,
                    "connector": 10,
                    "feedthrough": 2,
                    "return": 10
                },
                "pmt_position": 219,
                "position": {
                    "x": -3.132628613281237,
                    "y": -23.79467667297145
                },
                "serial_number": 864,
                "signal": {
                    "channel": 16,
                    "connector": 10,
                    "feedthrough": 3
                }
            },
            {
                "amplifier": {
                    "crate": 1,
                    "fan": 69,
                    "plug": 5,
                    "serial": 24096,
                    "slot": 0
                },
                "array": "bottom",
                "digitizer": {
                    "channel": 3,
                    "crate": 0,
                    "module": 1237,
                    "slot": 20
                },
                "high_voltage": {
                    "channel": 5,
                    "connector": 9,
                    "feedthrough": 2,
                    "return": 9
                },
                "pmt_position": 220,
                "position": {
                    "x": 4.258407646809056,
                    "y": -20.73320921405073
                },
                "serial_number": 136,
                "signal": {
                    "channel": 5,
                    "connector": 9,
                    "feedthrough": 3
                }
            },
            {
                "amplifier": {
                    "crate": 1,
                    "fan": 70,
                    "plug": 6,
                    "serial": 24096,
                    "slot": 0
                },
                "array": "bottom",
                "digitizer": {
                    "channel": 3,
                    "crate": 0,
                    "module": 1236,
                    "slot": 18
                },
                "high_voltage": {
                    "channel": 6,
                    "connector": 9,
                    "feedthrough": 2,
                    "return": 9
                },
                "pmt_position": 221,
                "position": {
                    "x": 11.64944390689935,
                    "y": -17.671741755130014
                },
                "serial_number": 788,
                "signal": {
                    "channel": 6,
                    "connector": 9,
                    "feedthrough": 3
                }
            },
            {
                "amplifier": {
                    "crate": 1,
                    "fan": 71,
                    "plug": 7,
                    "serial": 24096,
                    "slot": 0
                },
                "array": "bottom",
                "digitizer": {
                    "channel": 4,
                    "crate": 0,
                    "module": 127,
                    "slot": 19
                },
                "high_voltage": {
                    "channel": 7,
                    "connector": 9,
                    "feedthrough": 2,
                    "return": 9
                },
                "pmt_position": 222,
                "position": {
                    "x": 19.040480166989642,
                    "y": -14.610274296209296
                },
                "serial_number": 115,
                "signal": {
                    "channel": 7,
                    "connector": 9,
                    "feedthrough": 3
                }
            },
            {
                "amplifier": {
                    "crate": 1,
                    "fan": 72,
                    "plug": 8,
                    "serial": 24096,
                    "slot": 0
                },
                "array": "bottom",
                "digitizer": {
                    "channel": 5,
                    "crate": 0,
                    "module": 1237,
                    "slot": 20
                },
                "high_voltage": {
                    "channel": 8,
                    "connector": 9,
                    "feedthrough": 2,
                    "return": 9
                },
                "pmt_position": 223,
                "position": {
                    "x": 26.431516427079938,
                    "y": -11.548806837288577
                },
                "serial_number": 800,
                "signal": {
                    "channel": 8,
                    "connector": 9,
                    "feedthrough": 3
                }
            },
            {
                "amplifier": {
                    "crate": 0,
                    "fan": 62,
                    "plug": 6,
                    "serial": 29647,
                    "slot": 6
                },
                "array": "bottom",
                "digitizer": {
                    "channel": 5,
                    "crate": 1,
                    "module": 1251,
                    "slot": 8
                },
                "high_voltage": {
                    "channel": 22,
                    "connector": 7,
                    "feedthrough": 1,
                    "return": 7
                },
                "pmt_position": 224,
                "position": {
                    "x": 33.82255268717023,
                    "y": -8.487339378367858
                },
                "serial_number": 842,
                "signal": {
                    "channel": 22,
                    "connector": 7,
                    "feedthrough": 2
                }
            },
            {
                "amplifier": {
                    "crate": 0,
                    "fan": 63,
                    "plug": 7,
                    "serial": 29647,
                    "slot": 6
                },
                "array": "bottom",
                "digitizer": {
                    "channel": 6,
                    "crate": 1,
                    "module": 1216,
                    "slot": 9
                },
                "high_voltage": {
                    "channel": 23,
                    "connector": 7,
                    "feedthrough": 1,
                    "return": 7
                },
                "pmt_position": 225,
                "position": {
                    "x": 41.213588947260526,
                    "y": -5.425871919447141
                },
                "serial_number": 798,
                "signal": {
                    "channel": 23,
                    "connector": 7,
                    "feedthrough": 2
                }
            },
            {
                "amplifier": {
                    "crate": 1,
                    "fan": 114,
                    "plug": 4,
                    "serial": 24681,
                    "slot": 3
                },
                "array": "bottom",
                "digitizer": {
                    "channel": 2,
                    "crate": 0,
                    "module": 1243,
                    "slot": 13
                },
                "high_voltage": {
                    "channel": 17,
                    "connector": 10,
                    "feedthrough": 2,
                    "return": 10
                },
                "pmt_position": 226,
                "position": {
                    "x": -18.958910671222238,
                    "y": -37.84917048180337
                },
                "serial_number": 868,
                "signal": {
                    "channel": 17,
                    "connector": 10,
                    "feedthrough": 3
                }
            },
            {
                "amplifier": {
                    "crate": 1,
                    "fan": 115,
                    "plug": 5,
                    "serial": 24681,
                    "slot": 3
                },
                "array": "bottom",
                "digitizer": {
                    "channel": 3,
                    "crate": 0,
                    "module": 110,
                    "slot": 15
                },
                "high_voltage": {
                    "channel": 18,
                    "connector": 10,
                    "feedthrough": 2,
                    "return": 10
                },
                "pmt_position": 227,
                "position": {
                    "x": -11.567874411131942,
                    "y": -34.78770302288265
                },
                "serial_number": 126,
                "signal": {
                    "channel": 18,
                    "connector": 10,
                    "feedthrough": 3
                }
            },
            {
                "amplifier": {
                    "crate": 1,
                    "fan": 116,
                    "plug": 6,
                    "serial": 24681,
                    "slot": 3
                },
                "array": "bottom",
                "digitizer": {
                    "channel": 2,
                    "crate": 0,
                    "module": 1246,
                    "slot": 12
                },
                "high_voltage": {
                    "channel": 19,
                    "connector": 10,
                    "feedthrough": 2,
                    "return": 10
                },
                "pmt_position": 228,
                "position": {
                    "x": -4.17683815104165,
                    "y": -31.726235563961932
                },
                "serial_number": 174,
                "signal": {
                    "channel": 19,
                    "connector": 10,
                    "feedthrough": 3
                }
            },
            {
                "amplifier": {
                    "crate": 1,
                    "fan": 73,
                    "plug": 9,
                    "serial": 24096,
                    "slot": 0
                },
                "array": "bottom",
                "digitizer": {
                    "channel": 5,
                    "crate": 0,
                    "module": 1236,
                    "slot": 18
                },
                "high_voltage": {
                    "channel": 9,
                    "connector": 9,
                    "feedthrough": 2,
                    "return": 9
                },
                "pmt_position": 229,
                "position": {
                    "x": 3.2141981090486436,
                    "y": -28.66476810504121
                },
                "serial_number": 592,
                "signal": {
                    "channel": 9,
                    "connector": 9,
                    "feedthrough": 3
                }
            },
            {
                "amplifier": {
                    "crate": 1,
                    "fan": 74,
                    "plug": 10,
                    "serial": 24096,
                    "slot": 0
                },
                "array": "bottom",
                "digitizer": {
                    "channel": 7,
                    "crate": 0,
                    "module": 1237,
                    "slot": 20
                },
                "high_voltage": {
                    "channel": 10,
                    "connector": 9,
                    "feedthrough": 2,
                    "return": 9
                },
                "pmt_position": 230,
                "position": {
                    "x": 10.605234369138937,
                    "y": -25.603300646120495
                },
                "serial_number": 177,
                "signal": {
                    "channel": 10,
                    "connector": 9,
                    "feedthrough": 3
                }
            },
            {
                "amplifier": {
                    "crate": 1,
                    "fan": 75,
                    "plug": 11,
                    "serial": 24096,
                    "slot": 0
                },
                "array": "bottom",
                "digitizer": {
                    "channel": 6,
                    "crate": 0,
                    "module": 1236,
                    "slot": 18
                },
                "high_voltage": {
                    "channel": 11,
                    "connector": 9,
                    "feedthrough": 2,
                    "return": 9
                },
                "pmt_position": 231,
                "position": {
                    "x": 17.99627062922923,
                    "y": -22.541833187199778
                },
                "serial_number": 105,
                "signal": {
                    "channel": 11,
                    "connector": 9,
                    "feedthrough": 3
                }
            },
            {
                "amplifier": {
                    "crate": 1,
                    "fan": 76,
                    "plug": 12,
                    "serial": 24096,
                    "slot": 0
                },
                "array": "bottom",
                "digitizer": {
                    "channel": 6,
                    "crate": 0,
                    "module": 1237,
                    "slot": 20
                },
                "high_voltage": {
                    "channel": 12,
                    "connector": 9,
                    "feedthrough": 2,
                    "return": 9
                },
                "pmt_position": 232,
                "position": {
                    "x": 25.387306889319525,
                    "y": -19.480365728279057
                },
                "serial_number": 246,
                "signal": {
                    "channel": 12,
                    "connector": 9,
                    "feedthrough": 3
                }
            },
            {
                "amplifier": {
                    "crate": 1,
                    "fan": 77,
                    "plug": 13,
                    "serial": 24096,
                    "slot": 0
                },
                "array": "bottom",
                "digitizer": {
                    "channel": 6,
                    "crate": 0,
                    "module": 127,
                    "slot": 19
                },
                "high_voltage": {
                    "channel": 13,
                    "connector": 9,
                    "feedthrough": 2,
                    "return": 9
                },
                "pmt_position": 233,
                "position": {
                    "x": 32.77834314940982,
                    "y": -16.41889826935834
                },
                "serial_number": 168,
                "signal": {
                    "channel": 13,
                    "connector": 9,
                    "feedthrough": 3
                }
            },
            {
                "amplifier": {
                    "crate": 1,
                    "fan": 78,
                    "plug": 14,
                    "serial": 24096,
                    "slot": 0
                },
                "array": "bottom",
                "digitizer": {
                    "channel": 7,
                    "crate": 0,
                    "module": 1236,
                    "slot": 18
                },
                "high_voltage": {
                    "channel": 14,
                    "connector": 9,
                    "feedthrough": 2,
                    "return": 9
                },
                "pmt_position": 234,
                "position": {
                    "x": 40.16937940950011,
                    "y": -13.357430810437622
                },
                "serial_number": 810,
                "signal": {
                    "channel": 14,
                    "connector": 9,
                    "feedthrough": 3
                }
            },
            {
                "amplifier": {
                    "crate": 1,
                    "fan": 117,
                    "plug": 7,
                    "serial": 24681,
                    "slot": 3
                },
                "array": "bottom",
                "digitizer": {
                    "channel": 4,
                    "crate": 0,
                    "module": 110,
                    "slot": 15
                },
                "high_voltage": {
                    "channel": 20,
                    "connector": 10,
                    "feedthrough": 2,
                    "return": 10
                },
                "pmt_position": 235,
                "position": {
                    "x": -12.612083948892357,
                    "y": -42.71926191387313
                },
                "serial_number": 853,
                "signal": {
                    "channel": 20,
                    "connector": 10,
                    "feedthrough": 3
                }
            },
            {
                "amplifier": {
                    "crate": 1,
                    "fan": 118,
                    "plug": 8,
                    "serial": 24681,
                    "slot": 3
                },
                "array": "bottom",
                "digitizer": {
                    "channel": 4,
                    "crate": 0,
                    "module": 1243,
                    "slot": 13
                },
                "high_voltage": {
                    "channel": 21,
                    "connector": 10,
                    "feedthrough": 2,
                    "return": 10
                },
                "pmt_position": 236,
                "position": {
                    "x": -5.221047688802065,
                    "y": -39.65779445495241
                },
                "serial_number": 927,
                "signal": {
                    "channel": 21,
                    "connector": 10,
                    "feedthrough": 3
                }
            },
            {
                "amplifier": {
                    "crate": 1,
                    "fan": 119,
                    "plug": 9,
                    "serial": 24681,
                    "slot": 3
                },
                "array": "bottom",
                "digitizer": {
                    "channel": 5,
                    "crate": 0,
                    "module": 1243,
                    "slot": 13
                },
                "high_voltage": {
                    "channel": 22,
                    "connector": 10,
                    "feedthrough": 2,
                    "return": 10
                },
                "pmt_position": 237,
                "position": {
                    "x": 2.169988571288231,
                    "y": -36.59632699603169
                },
                "serial_number": 224,
                "signal": {
                    "channel": 22,
                    "connector": 10,
                    "feedthrough": 3
                }
            },
            {
                "amplifier": {
                    "crate": 1,
                    "fan": 79,
                    "plug": 15,
                    "serial": 24096,
                    "slot": 0
                },
                "array": "bottom",
                "digitizer": {
                    "channel": 7,
                    "crate": 0,
                    "module": 127,
                    "slot": 19
                },
                "high_voltage": {
                    "channel": 15,
                    "connector": 9,
                    "feedthrough": 2,
                    "return": 9
                },
                "pmt_position": 238,
                "position": {
                    "x": 9.561024831378525,
                    "y": -33.534859537110975
                },
                "serial_number": 589,
                "signal": {
                    "channel": 15,
                    "connector": 9,
                    "feedthrough": 3
                }
            },
            {
                "amplifier": {
                    "crate": 1,
                    "fan": 80,
                    "plug": 0,
                    "serial": 24672,
                    "slot": 1
                },
                "array": "bottom",
                "digitizer": {
                    "channel": 1,
                    "crate": 0,
                    "module": 1237,
                    "slot": 20
                },
                "high_voltage": {
                    "channel": 16,
                    "connector": 9,
                    "feedthrough": 2,
                    "return": 9
                },
                "pmt_position": 239,
                "position": {
                    "x": 16.952061091468817,
                    "y": -30.47339207819026
                },
                "serial_number": 560,
                "signal": {
                    "channel": 16,
                    "connector": 9,
                    "feedthrough": 3
                }
            },
            {
                "amplifier": {
                    "crate": 1,
                    "fan": 81,
                    "plug": 1,
                    "serial": 24672,
                    "slot": 1
                },
                "array": "bottom",
                "digitizer": {
                    "channel": 1,
                    "crate": 0,
                    "module": 1236,
                    "slot": 18
                },
                "high_voltage": {
                    "channel": 17,
                    "connector": 9,
                    "feedthrough": 2,
                    "return": 9
                },
                "pmt_position": 240,
                "position": {
                    "x": 24.34309735155911,
                    "y": -27.41192461926954
                },
                "serial_number": 217,
                "signal": {
                    "channel": 17,
                    "connector": 9,
                    "feedthrough": 3
                }
            },
            {
                "amplifier": {
                    "crate": 1,
                    "fan": 82,
                    "plug": 2,
                    "serial": 24672,
                    "slot": 1
                },
                "array": "bottom",
                "digitizer": {
                    "channel": 1,
                    "crate": 0,
                    "module": 127,
                    "slot": 19
                },
                "high_voltage": {
                    "channel": 18,
                    "connector": 9,
                    "feedthrough": 2,
                    "return": 9
                },
                "pmt_position": 241,
                "position": {
                    "x": 31.734133611649405,
                    "y": -24.35045716034882
                },
                "serial_number": 212,
                "signal": {
                    "channel": 18,
                    "connector": 9,
                    "feedthrough": 3
                }
            },
            {
                "amplifier": {
                    "crate": 1,
                    "fan": 83,
                    "plug": 3,
                    "serial": 24672,
                    "slot": 1
                },
                "array": "bottom",
                "digitizer": {
                    "channel": 2,
                    "crate": 0,
                    "module": 127,
                    "slot": 19
                },
                "high_voltage": {
                    "channel": 19,
                    "connector": 9,
                    "feedthrough": 2,
                    "return": 9
                },
                "pmt_position": 242,
                "position": {
                    "x": 39.1251698717397,
                    "y": -21.2889897014281
                },
                "serial_number": 822,
                "signal": {
                    "channel": 19,
                    "connector": 9,
                    "feedthrough": 3
                }
            },
            {
                "amplifier": {
                    "crate": 1,
                    "fan": 120,
                    "plug": 10,
                    "serial": 24681,
                    "slot": 3
                },
                "array": "bottom",
                "digitizer": {
                    "channel": 6,
                    "crate": 0,
                    "module": 110,
                    "slot": 15
                },
                "high_voltage": {
                    "channel": 23,
                    "connector": 10,
                    "feedthrough": 2,
                    "return": 10
                },
                "pmt_position": 243,
                "position": {
                    "x": 1.1257790335278184,
                    "y": -44.52788588702218
                },
                "serial_number": 852,
                "signal": {
                    "channel": 23,
                    "connector": 10,
                    "feedthrough": 3
                }
            },
            {
                "amplifier": {
                    "crate": 1,
                    "fan": 84,
                    "plug": 4,
                    "serial": 24672,
                    "slot": 1
                },
                "array": "bottom",
                "digitizer": {
                    "channel": 3,
                    "crate": 0,
                    "module": 127,
                    "slot": 19
                },
                "high_voltage": {
                    "channel": 20,
                    "connector": 9,
                    "feedthrough": 2,
                    "return": 9
                },
                "pmt_position": 244,
                "position": {
                    "x": 8.516815293618112,
                    "y": -41.46641842810146
                },
                "serial_number": 845,
                "signal": {
                    "channel": 20,
                    "connector": 9,
                    "feedthrough": 3
                }
            },
            {
                "amplifier": {
                    "crate": 1,
                    "fan": 85,
                    "plug": 5,
                    "serial": 24672,
                    "slot": 1
                },
                "array": "bottom",
                "digitizer": {
                    "channel": 4,
                    "crate": 0,
                    "module": 1237,
                    "slot": 20
                },
                "high_voltage": {
                    "channel": 21,
                    "connector": 9,
                    "feedthrough": 2,
                    "return": 9
                },
                "pmt_position": 245,
                "position": {
                    "x": 15.907851553708406,
                    "y": -38.404950969180746
                },
                "serial_number": 841,
                "signal": {
                    "channel": 21,
                    "connector": 9,
                    "feedthrough": 3
                }
            },
            {
                "amplifier": {
                    "crate": 1,
                    "fan": 86,
                    "plug": 6,
                    "serial": 24672,
                    "slot": 1
                },
                "array": "bottom",
                "digitizer": {
                    "channel": 4,
                    "crate": 0,
                    "module": 1236,
                    "slot": 18
                },
                "high_voltage": {
                    "channel": 22,
                    "connector": 9,
                    "feedthrough": 2,
                    "return": 9
                },
                "pmt_position": 246,
                "position": {
                    "x": 23.2988878137987,
                    "y": -35.34348351026003
                },
                "serial_number": 834,
                "signal": {
                    "channel": 22,
                    "connector": 9,
                    "feedthrough": 3
                }
            },
            {
                "amplifier": {
                    "crate": 1,
                    "fan": 87,
                    "plug": 7,
                    "serial": 24672,
                    "slot": 1
                },
                "array": "bottom",
                "digitizer": {
                    "channel": 5,
                    "crate": 0,
                    "module": 127,
                    "slot": 19
                },
                "high_voltage": {
                    "channel": 23,
                    "connector": 9,
                    "feedthrough": 2,
                    "return": 9
                },
                "pmt_position": 247,
                "position": {
                    "x": 30.689924073888996,
                    "y": -32.28201605133931
                },
                "serial_number": 823,
                "signal": {
                    "channel": 23,
                    "connector": 9,
                    "feedthrough": 3
                }
            },
            {
                "amplifier": {
                    "crate": 1,
                    "fan": -1,
                    "plug": 10,
                    "serial": 24678,
                    "slot": 7
                },
                "array": "diagnostic",
                "digitizer": {
                    "channel": 4,
                    "crate": 0,
                    "module": 154,
                    "slot": 7
                },
                "high_voltage": {
                    "channel": 15,
                    "connector": 5,
                    "feedthrough": 1,
                    "return": 5
                },
                "pmt_position": 248,
                "position": {
                    "x": 0.0,
                    "y": 0.0
                },
                "serial_number": -1,
                "signal": {
                    "channel": 15,
                    "connector": 5,
                    "feedthrough": 1
                }
            },
            {
                "amplifier": {
                    "crate": 1,
                    "fan": -1,
                    "plug": 11,
                    "serial": 24678,
                    "slot": 7
                },
                "array": "diagnostic",
                "digitizer": {
                    "channel": 4,
                    "crate": 0,
                    "module": 1239,
                    "slot": 6
                },
                "high_voltage": {
                    "channel": 16,
                    "connector": 5,
                    "feedthrough": 1,
                    "return": 5
                },
                "pmt_position": 249,
                "position": {
                    "x": 0.0,
                    "y": 0.0
                },
                "serial_number": -1,
                "signal": {
                    "channel": 16,
                    "connector": 5,
                    "feedthrough": 1
                }
            },
            {
                "amplifier": {
                    "crate": 1,
                    "fan": -1,
                    "plug": 12,
                    "serial": 24678,
                    "slot": 7
                },
                "array": "diagnostic",
                "digitizer": {
                    "channel": 4,
                    "crate": 0,
                    "module": 153,
                    "slot": 5
                },
                "high_voltage": {
                    "channel": 17,
                    "connector": 5,
                    "feedthrough": 1,
                    "return": 5
                },
                "pmt_position": 250,
                "position": {
                    "x": 0.0,
                    "y": 0.0
                },
                "serial_number": -1,
                "signal": {
                    "channel": 17,
                    "connector": 5,
                    "feedthrough": 1
                }
            },
            {
                "amplifier": {
                    "crate": 1,
                    "fan": -1,
                    "plug": 13,
                    "serial": 24678,
                    "slot": 7
                },
                "array": "diagnostic",
                "digitizer": {
                    "channel": 6,
                    "crate": 0,
                    "module": 154,
                    "slot": 7
                },
                "high_voltage": {
                    "channel": 18,
                    "connector": 5,
                    "feedthrough": 1,
                    "return": 5
                },
                "pmt_position": 251,
                "position": {
                    "x": 0.0,
                    "y": 0.0
                },
                "serial_number": -1,
                "signal": {
                    "channel": 18,
                    "connector": 5,
                    "feedthrough": 1
                }
            },
            {
                "amplifier": {
                    "crate": 1,
                    "fan": -1,
                    "plug": 14,
                    "serial": 24678,
                    "slot": 7
                },
                "array": "diagnostic",
                "digitizer": {
                    "channel": 6,
                    "crate": 0,
                    "module": 1239,
                    "slot": 6
                },
                "high_voltage": {
                    "channel": 19,
                    "connector": 5,
                    "feedthrough": 1,
                    "return": 5
                },
                "pmt_position": 252,
                "position": {
                    "x": 0.0,
                    "y": 0.0
                },
                "serial_number": -1,
                "signal": {
                    "channel": 19,
                    "connector": 5,
                    "feedthrough": 1
                }
            },
            {
                "amplifier": {
                    "crate": 1,
                    "fan": -1,
                    "plug": 15,
                    "serial": 24678,
                    "slot": 7
                },
                "array": "diagnostic",
                "digitizer": {
                    "channel": 6,
                    "crate": 0,
                    "module": 153,
                    "slot": 5
                },
                "high_voltage": {
                    "channel": 20,
                    "connector": 5,
                    "feedthrough": 1,
                    "return": 5
                },
                "pmt_position": 253,
                "position": {
                    "x": 0.0,
                    "y": 0.0
                },
                "serial_number": -1,
                "signal": {
                    "channel": 20,
                    "connector": 5,
                    "feedthrough": 1
                }
            },
            # Acquisition monitor channels
            {"digitizer": {"module": 167, "channel": 0},
             "position": {"x": 0.0, "y": 0.0},
             "pmt_position": 254},
            {"digitizer": {"module": 167, "channel": 1},
             "position": {"x": 0.0, "y": 0.0},
             "pmt_position": 255},
            {"digitizer": {"module": 167, "channel": 2},
             "position": {"x": 0.0, "y": 0.0},
             "pmt_position": 256},
            {"digitizer": {"module": 167, "channel": 3},
             "position": {"x": 0.0, "y": 0.0},
             "pmt_position": 257},
            {"digitizer": {"module": 167, "channel": 4},
             "position": {"x": 0.0, "y": 0.0},
             "pmt_position": 258},
            {"digitizer": {"module": 167, "channel": 5},
             "position": {"x": 0.0, "y": 0.0},
             "pmt_position": 259},
        ]<|MERGE_RESOLUTION|>--- conflicted
+++ resolved
@@ -212,15 +212,10 @@
 s1_detection_efficiency =             0.12               # Monte Carlo paper draft, p. 23
                                                          # This should include LCE and QE effects, but not zero-length encoding / hitfinder acceptance.
 s1_patterns_file =                    'XENON1T_s1_xyz_patterns.json.gz'
-<<<<<<< HEAD
-s2_patterns_file =                    'XENON1T_s2_xy_patterns_top_trim.json.gz'
-s2_mean_area_fraction_top =           0.68               # See XeAnalysisScripts/mapmaking
+s2_patterns_file =                    'XENON1T_s2_xy_patterns_top_updatedgeo.json.gz'
+s2_mean_area_fraction_top =           0.56             # See XeAnalysisScripts/mapmaking
 
 gas_gap_warping_map =                 'gas_gap_warping_map_Sept16.pkl'   # Fit to single electrons [note to be written]
-=======
-s2_patterns_file =                    'XENON1T_s2_xy_patterns_top_updatedgeo.json.gz'
-s2_mean_area_fraction_top =           0.56             # See XeAnalysisScripts/mapmaking
->>>>>>> 4a182e96
 
 # The zoom factor needs to be at least two for the confidence level calculation to have proper coverage.
 s2_patterns_zoom_factor =             2
