--- conflicted
+++ resolved
@@ -7,37 +7,22 @@
 import os
 import sys
 import time
-<<<<<<< HEAD
 import multiprocessing
 try:
     import queue
 except ImportError:
-    import Queue as queue   # noqa
-
+    import Queue as queue   # flake8: noqa
+
+from prettytable import PrettyTable     # Timing report
+from tqdm import tqdm                   # Progress bar
+
+import pax      # Needed for pax.__version__
+from pax.ConfigLoader import ConfigLoader
+from pax import simulation, utils
 if six.PY2:
     import imp
 else:
     import importlib
-=======
-from configparser import ConfigParser, ExtendedInterpolation
-import numpy as np
-
->>>>>>> ef48eab2
-from prettytable import PrettyTable     # Timing report
-from tqdm import tqdm                   # Progress bar
-
-import pax      # Needed for pax.__version__
-<<<<<<< HEAD
-from pax import simulation, utils
-from pax.ConfigLoader import ConfigLoader
-=======
-from pax import units, simulation, utils
-if six.PY2:
-    import imp
-else:
-    import importlib
-
->>>>>>> ef48eab2
 
 # For diagnosing suspected memory leaks, uncomment this code
 # and similar code in process_event
