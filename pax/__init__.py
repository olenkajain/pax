"""Processor for analyzing XENON1T

Provides a framework for calling plugins that manipulate data.
"""

# -*- coding: utf-8 -*-

__author__ = 'Christopher Tunnell'
__email__ = 'ctunnell@nikhef.nl'
<<<<<<< HEAD
__version__ = '4.1.1'
=======
__version__ = '4.1.2'
>>>>>>> 9de4a9a7
<|MERGE_RESOLUTION|>--- conflicted
+++ resolved
@@ -7,8 +7,4 @@
 
 __author__ = 'Christopher Tunnell'
 __email__ = 'ctunnell@nikhef.nl'
-<<<<<<< HEAD
-__version__ = '4.1.1'
-=======
-__version__ = '4.1.2'
->>>>>>> 9de4a9a7
+__version__ = '4.1.2'